--- conflicted
+++ resolved
@@ -393,19 +393,14 @@
 	return checker.purityCheckScopes[len(checker.purityCheckScopes)-1]
 }
 
-<<<<<<< HEAD
 func (checker *Checker) PushNewPurityScope(enforce bool, depth int) {
-	checker.purityCheckScopes = append(checker.purityCheckScopes, PurityCheckScope{EnforcePurity: enforce, ActivationDepth: depth})
-=======
-func (checker *Checker) PushNewPurityScope(enforce bool) {
 	checker.purityCheckScopes = append(
 		checker.purityCheckScopes,
 		PurityCheckScope{
-			EnforcePurity: enforce,
-			CurrentPurity: true,
+			EnforcePurity:   enforce,
+			ActivationDepth: depth,
 		},
 	)
->>>>>>> bcdeb510
 }
 
 func (checker *Checker) PopPurityScope() PurityCheckScope {
