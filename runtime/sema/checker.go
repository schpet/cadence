/*
 * Cadence - The resource-oriented smart contract programming language
 *
 * Copyright 2019-2022 Dapper Labs, Inc.
 *
 * Licensed under the Apache License, Version 2.0 (the "License");
 * you may not use this file except in compliance with the License.
 * You may obtain a copy of the License at
 *
 *   http://www.apache.org/licenses/LICENSE-2.0
 *
 * Unless required by applicable law or agreed to in writing, software
 * distributed under the License is distributed on an "AS IS" BASIS,
 * WITHOUT WARRANTIES OR CONDITIONS OF ANY KIND, either express or implied.
 * See the License for the specific language governing permissions and
 * limitations under the License.
 */

package sema

import (
	"math"
	"math/big"

	"github.com/rivo/uniseg"

	"github.com/onflow/cadence/fixedpoint"
	"github.com/onflow/cadence/runtime/ast"
	"github.com/onflow/cadence/runtime/common"
	"github.com/onflow/cadence/runtime/errors"
)

const ArgumentLabelNotRequired = "_"
const SelfIdentifier = "self"
const BeforeIdentifier = "before"
const ResultIdentifier = "result"

var beforeType = func() *FunctionType {

	typeParameter := &TypeParameter{
		Name:      "T",
		TypeBound: AnyStructType,
	}

	typeAnnotation := NewTypeAnnotation(
		&GenericType{
			TypeParameter: typeParameter,
		},
	)

	return &FunctionType{
		Purity: ViewFunction,
		TypeParameters: []*TypeParameter{
			typeParameter,
		},
		Parameters: []*Parameter{
			{
				Label:          ArgumentLabelNotRequired,
				Identifier:     "value",
				TypeAnnotation: typeAnnotation,
			},
		},
		ReturnTypeAnnotation: typeAnnotation,
	}
}()

type ValidTopLevelDeclarationsHandlerFunc = func(common.Location) []common.DeclarationKind

type CheckHandlerFunc func(checker *Checker, check func())

type ResolvedLocation struct {
	Location    common.Location
	Identifiers []ast.Identifier
}

type LocationHandlerFunc func(identifiers []ast.Identifier, location common.Location) ([]ResolvedLocation, error)

type ImportHandlerFunc func(checker *Checker, importedLocation common.Location, importRange ast.Range) (Import, error)

type MemberAccountAccessHandlerFunc func(checker *Checker, memberLocation common.Location) bool

type PurityCheckScope struct {
	EnforcePurity bool
	CurrentPurity bool
}

// Checker

type Checker struct {
	Program     *ast.Program
	Location    common.Location
	Elaboration *Elaboration
	Config      *Config

	errors                             []error
	valueActivations                   *VariableActivations
	resources                          *Resources
	typeActivations                    *VariableActivations
	containerTypes                     map[Type]bool
	functionActivations                *FunctionActivations
	inCondition                        bool
	isChecked                          bool
	inCreate                           bool
	inInvocation                       bool
	inAssignment                       bool
	allowSelfResourceFieldInvalidation bool
	currentMemberExpression            *ast.MemberExpression
<<<<<<< HEAD
	validTopLevelDeclarationsHandler   ValidTopLevelDeclarationsHandlerFunc
	beforeExtractor                    *BeforeExtractor
	locationHandler                    LocationHandlerFunc
	importHandler                      ImportHandlerFunc
	checkHandler                       CheckHandlerFunc
	expectedType                       Type
	memberAccountAccessHandler         MemberAccountAccessHandlerFunc
	extendedElaboration                bool
	errorShortCircuitingEnabled        bool
	purityCheckScopes                  []PurityCheckScope
	// memoryGauge is used for metering memory usage
	memoryGauge common.MemoryGauge
}

type Option func(*Checker) error

func WithPredeclaredValues(predeclaredValues []ValueDeclaration) Option {
	return func(checker *Checker) error {
		checker.PredeclaredValues = predeclaredValues

		for _, declaration := range predeclaredValues {
			variable := checker.declareValue(declaration)
			if variable == nil {
				continue
			}
			checker.Elaboration.GlobalValues.Set(variable.Identifier, variable)
			checker.Elaboration.EffectivePredeclaredValues[variable.Identifier] = declaration
		}

		return nil
	}
}

func WithPredeclaredTypes(predeclaredTypes []TypeDeclaration) Option {
	return func(checker *Checker) error {
		checker.PredeclaredTypes = predeclaredTypes

		for _, declaration := range predeclaredTypes {
			checker.declareTypeDeclaration(declaration)

			name := declaration.TypeDeclarationName()
			checker.Elaboration.EffectivePredeclaredTypes[name] = declaration
		}

		return nil
	}
}

// WithAccessCheckMode returns a checker option which sets
// the given mode for access control checks.
//
func WithAccessCheckMode(mode AccessCheckMode) Option {
	return func(checker *Checker) error {
		checker.accessCheckMode = mode
		return nil
	}
}

// WithValidTopLevelDeclarationsHandler returns a checker option which sets
// the given handler as function which is used to determine
// the slice of declaration kinds which are valid at the top-level
// for a given location.
//
func WithValidTopLevelDeclarationsHandler(handler ValidTopLevelDeclarationsHandlerFunc) Option {
	return func(checker *Checker) error {
		checker.validTopLevelDeclarationsHandler = handler
		return nil
	}
}

// WithCheckHandler returns a checker option which sets
// the given function as the handler for the checking of the program.
//
func WithCheckHandler(handler CheckHandlerFunc) Option {
	return func(checker *Checker) error {
		checker.checkHandler = handler
		return nil
	}
}

// WithLocationHandler returns a checker option which sets
// the given handler as function which is used to resolve locations.
//
func WithLocationHandler(handler LocationHandlerFunc) Option {
	return func(checker *Checker) error {
		checker.locationHandler = handler
		return nil
	}
}

// WithImportHandler returns a checker option which sets
// the given handler as function which is used to resolve unresolved imports.
//
func WithImportHandler(handler ImportHandlerFunc) Option {
	return func(checker *Checker) error {
		checker.importHandler = handler
		return nil
	}
}
=======
	// initialized lazily. use beforeExtractor()
	_beforeExtractor *BeforeExtractor
	expectedType     Type
>>>>>>> dc760395

	// memoryGauge is used for metering memory usage
	memoryGauge  common.MemoryGauge
	PositionInfo *PositionInfo
}

func NewChecker(
	program *ast.Program,
	location common.Location,
	memoryGauge common.MemoryGauge,
	config *Config,
) (*Checker, error) {

	if location == nil {
		return nil, errors.NewDefaultUserError("missing location")
	}

	if config.AccessCheckMode == AccessCheckModeDefault {
		return nil, errors.NewDefaultUserError("invalid default access check mode")
	}

	functionActivations := &FunctionActivations{}
	functionActivations.EnterFunction(&FunctionType{
		ReturnTypeAnnotation: NewTypeAnnotation(VoidType)},
		0,
	)

	elaboration := NewElaboration(
		memoryGauge,
		config.ExtendedElaborationEnabled,
	)

	checker := &Checker{
		Program:             program,
		Location:            location,
		Config:              config,
		Elaboration:         elaboration,
		resources:           NewResources(),
		functionActivations: functionActivations,
		containerTypes:      map[Type]bool{},
<<<<<<< HEAD
		Elaboration:         NewElaboration(memoryGauge, extendedElaboration),
		purityCheckScopes:   []PurityCheckScope{{}},
		extendedElaboration: extendedElaboration,
=======
>>>>>>> dc760395
		memoryGauge:         memoryGauge,
	}

	// Initialize value activations

	baseValueActivation := config.BaseValueActivation
	if baseValueActivation == nil {
		baseValueActivation = BaseValueActivation
	}
	checker.valueActivations = NewVariableActivations(baseValueActivation)

	// Initialize type activations

	baseTypeActivation := config.BaseTypeActivation
	if baseTypeActivation == nil {
		baseTypeActivation = BaseTypeActivation
	}
	checker.typeActivations = NewVariableActivations(baseTypeActivation)

	// Initialize position info, if enabled
	if checker.Config.PositionInfoEnabled {
		checker.PositionInfo = NewPositionInfo()
	}

	return checker, nil
}

func (checker *Checker) SubChecker(program *ast.Program, location common.Location) (*Checker, error) {
	return NewChecker(
		program,
		location,
		checker.memoryGauge,
		checker.Config,
	)
}

func (checker *Checker) SetMemoryGauge(gauge common.MemoryGauge) {
	checker.memoryGauge = gauge
}

func (checker *Checker) IsChecked() bool {
	return checker.isChecked
}

func (checker *Checker) CurrentPurityScope() PurityCheckScope {
	return checker.purityCheckScopes[len(checker.purityCheckScopes)-1]
}

func (checker *Checker) PushNewPurityScope(enforce bool) {
	checker.purityCheckScopes = append(
		checker.purityCheckScopes,
		PurityCheckScope{
			EnforcePurity: enforce,
			CurrentPurity: true,
		},
	)
}

func (checker *Checker) PopPurityScope() PurityCheckScope {
	scope := checker.CurrentPurityScope()
	checker.purityCheckScopes = checker.purityCheckScopes[:len(checker.purityCheckScopes)-1]
	return scope
}

func (checker *Checker) ObserveImpureOperation(operation ast.Element) {
	scope := checker.CurrentPurityScope()
	// purity is monotonic, if we already know this scope is impure, there's no need to continue
	if !scope.CurrentPurity {
		return
	}
	scope.CurrentPurity = false
	if scope.EnforcePurity {
		checker.report(
			&PurityError{Range: ast.NewRangeFromPositioned(checker.memoryGauge, operation)},
		)
	}
}

func (checker *Checker) InNewPurityScope(enforce bool, f func()) {
	checker.PushNewPurityScope(enforce)
	f()
	checker.PopPurityScope()
}

type stopChecking struct{}

func (checker *Checker) Check() error {
	if !checker.IsChecked() {
		checker.Elaboration.setIsChecking(true)
		checker.errors = nil
		check := func() {
			if checker.Config.ErrorShortCircuitingEnabled {
				defer func() {
					switch recovered := recover().(type) {
					case stopChecking:
						// checking should stop
						break
					case nil:
						// nothing was recovered
						break
					default:
						// re-panic what was recovered
						panic(recovered)
					}
				}()
			}

			checker.Program.Accept(checker)
		}
		if checker.Config.CheckHandler != nil {
			checker.Config.CheckHandler(checker, check)
		} else {
			check()
		}

		if checker.PositionInfo != nil {
			checker.declareGlobalRanges()
		}

		checker.Elaboration.setIsChecking(false)
		checker.isChecked = true
	}
	err := checker.CheckerError()
	if err != nil {
		return err
	}
	return nil
}

func (checker *Checker) CheckerError() *CheckerError {
	if len(checker.errors) > 0 {
		return &CheckerError{
			Location: checker.Location,
			Errors:   checker.errors,
		}
	}
	return nil
}

func (checker *Checker) report(err error) {
	if err == nil {
		return
	}
	checker.errors = append(checker.errors, err)
	if checker.Config.ErrorShortCircuitingEnabled {
		panic(stopChecking{})
	}
}

func (checker *Checker) VisitProgram(program *ast.Program) ast.Repr {

	for _, declaration := range program.ImportDeclarations() {
		checker.declareImportDeclaration(declaration)
	}

	// Declare interface and composite types

	registerInElaboration := func(ty Type) {
		switch typedType := ty.(type) {
		case *InterfaceType:
			checker.Elaboration.InterfaceTypes[typedType.ID()] = typedType
		case *CompositeType:
			checker.Elaboration.CompositeTypes[typedType.ID()] = typedType
		default:
			panic(errors.NewUnreachableError())
		}
	}

	for _, declaration := range program.InterfaceDeclarations() {
		interfaceType := checker.declareInterfaceType(declaration)

		// NOTE: register types in elaboration
		// *after* the full container chain is fully set up

		VisitThisAndNested(interfaceType, registerInElaboration)
	}

	for _, declaration := range program.CompositeDeclarations() {
		compositeType := checker.declareCompositeType(declaration)

		// NOTE: register types in elaboration
		// *after* the full container chain is fully set up

		VisitThisAndNested(compositeType, registerInElaboration)
	}

	// Declare interfaces' and composites' members

	for _, declaration := range program.InterfaceDeclarations() {
		checker.declareInterfaceMembers(declaration)
	}

	for _, declaration := range program.CompositeDeclarations() {
		checker.declareCompositeMembersAndValue(declaration, ContainerKindComposite)
	}

	// Declare events, functions, and transactions

	for _, declaration := range program.FunctionDeclarations() {
		checker.declareGlobalFunctionDeclaration(declaration)
	}

	for _, declaration := range program.TransactionDeclarations() {
		checker.declareTransactionDeclaration(declaration)
	}

	// Check all declarations

	declarations := program.Declarations()

	checker.checkTopLevelDeclarationValidity(declarations)

	for _, declaration := range declarations {

		// Skip import declarations, they are already handled above
		if _, isImport := declaration.(*ast.ImportDeclaration); isImport {
			continue
		}

		declaration.Accept(checker)
		checker.declareGlobalDeclaration(declaration)
	}

	return nil
}

func (checker *Checker) checkTopLevelDeclarationValidity(declarations []ast.Declaration) {
	validTopLevelDeclarationsHandler := checker.Config.ValidTopLevelDeclarationsHandler

	if validTopLevelDeclarationsHandler == nil {
		return
	}

	validDeclarationKinds := map[common.DeclarationKind]bool{}

	validTopLevelDeclarations := validTopLevelDeclarationsHandler(checker.Location)
	if validTopLevelDeclarations == nil {
		return
	}

	for _, declarationKind := range validTopLevelDeclarations {
		validDeclarationKinds[declarationKind] = true
	}

	for _, declaration := range declarations {
		isValid := validDeclarationKinds[declaration.DeclarationKind()]
		if isValid {
			continue
		}

		var errorRange ast.Range

		identifier := declaration.DeclarationIdentifier()
		if identifier == nil {
			position := declaration.StartPosition()
			errorRange = ast.NewRange(
				checker.memoryGauge,
				position,
				position,
			)
		} else {
			errorRange = ast.NewRangeFromPositioned(checker.memoryGauge, identifier)
		}

		checker.report(
			&InvalidTopLevelDeclarationError{
				DeclarationKind: declaration.DeclarationKind(),
				Range:           errorRange,
			},
		)
	}
}

func (checker *Checker) declareGlobalFunctionDeclaration(declaration *ast.FunctionDeclaration) {
	functionType := checker.functionType(
		declaration.Purity,
		declaration.ParameterList,
		declaration.ReturnTypeAnnotation,
	)
	checker.Elaboration.FunctionDeclarationFunctionTypes[declaration] = functionType
	checker.declareFunctionDeclaration(declaration, functionType)
}

func (checker *Checker) checkTransfer(transfer *ast.Transfer, valueType Type) {
	if valueType.IsResourceType() {
		if !transfer.Operation.IsMove() {
			checker.report(
				&IncorrectTransferOperationError{
					ActualOperation:   transfer.Operation,
					ExpectedOperation: ast.TransferOperationMove,
					Range:             ast.NewRangeFromPositioned(checker.memoryGauge, transfer),
				},
			)
		}
	} else if !valueType.IsInvalidType() {
		if transfer.Operation.IsMove() {
			checker.report(
				&IncorrectTransferOperationError{
					ActualOperation:   transfer.Operation,
					ExpectedOperation: ast.TransferOperationCopy,
					Range:             ast.NewRangeFromPositioned(checker.memoryGauge, transfer),
				},
			)
		}
	}
}

// This method is only used for checking invocation-expression.
// This is also temporary, until the type inferring support is added for func arguments
// TODO: Remove this method
func (checker *Checker) checkTypeCompatibility(expression ast.Expression, valueType Type, targetType Type) bool {
	switch typedExpression := expression.(type) {
	case *ast.IntegerExpression:
		unwrappedTargetType := UnwrapOptionalType(targetType)

		if IsSameTypeKind(unwrappedTargetType, IntegerType) {
			CheckIntegerLiteral(checker.memoryGauge, typedExpression, unwrappedTargetType, checker.report)

			return true

		} else if IsSameTypeKind(unwrappedTargetType, &AddressType{}) {
			CheckAddressLiteral(checker.memoryGauge, typedExpression, checker.report)

			return true
		}

	case *ast.FixedPointExpression:
		unwrappedTargetType := UnwrapOptionalType(targetType)

		if IsSameTypeKind(unwrappedTargetType, FixedPointType) {
			valueTypeOK := CheckFixedPointLiteral(checker.memoryGauge, typedExpression, valueType, checker.report)
			if valueTypeOK {
				CheckFixedPointLiteral(checker.memoryGauge, typedExpression, unwrappedTargetType, checker.report)
			}
			return true
		}

	case *ast.ArrayExpression:

		// Variable sized array literals are compatible with constant sized target types
		// if their element type matches and the element count matches

		if variableSizedValueType, isVariableSizedValue :=
			valueType.(*VariableSizedType); isVariableSizedValue {

			if constantSizedTargetType, isConstantSizedTarget :=
				targetType.(*ConstantSizedType); isConstantSizedTarget {

				valueElementType := variableSizedValueType.ElementType(false)
				targetElementType := constantSizedTargetType.ElementType(false)

				literalCount := int64(len(typedExpression.Values))

				if IsSubType(valueElementType, targetElementType) {

					expectedSize := constantSizedTargetType.Size

					if literalCount == expectedSize {
						return true
					}

					checker.report(
						&ConstantSizedArrayLiteralSizeError{
							ExpectedSize: expectedSize,
							ActualSize:   literalCount,
							Range:        typedExpression.Range,
						},
					)
				}
			}
		}

	case *ast.StringExpression:
		unwrappedTargetType := UnwrapOptionalType(targetType)

		if IsSameTypeKind(unwrappedTargetType, CharacterType) {
			checker.checkCharacterLiteral(typedExpression)

			return true
		}
	}

	return IsSubType(valueType, targetType)
}

// CheckIntegerLiteral checks that the value of the integer literal
// fits into range of the target integer type
//
func CheckIntegerLiteral(memoryGauge common.MemoryGauge, expression *ast.IntegerExpression, targetType Type, report func(error)) bool {
	ranged, ok := targetType.(IntegerRangedType)

	// if this isn't an integer ranged type, report a mismatch
	if !ok {
		report(&TypeMismatchWithDescriptionError{
			ActualType:              targetType,
			ExpectedTypeDescription: "an integer type",
			Range:                   ast.NewRangeFromPositioned(memoryGauge, expression),
		})
	}
	minInt := ranged.MinInt()
	maxInt := ranged.MaxInt()

	if !checkIntegerRange(expression.Value, minInt, maxInt) {
		if report != nil {
			report(&InvalidIntegerLiteralRangeError{
				ExpectedType:   targetType,
				ExpectedMinInt: minInt,
				ExpectedMaxInt: maxInt,
				Range:          ast.NewRangeFromPositioned(memoryGauge, expression),
			})
		}

		return false
	}

	return true
}

// CheckFixedPointLiteral checks that the value of the fixed-point literal
// fits into range of the target fixed-point type
//
func CheckFixedPointLiteral(
	memoryGauge common.MemoryGauge,
	expression *ast.FixedPointExpression,
	targetType Type,
	report func(error),
) bool {

	// The target type might just be an integer type,
	// in which case only the integer range can be checked.

	switch targetType := targetType.(type) {
	case FractionalRangedType:
		minInt := targetType.MinInt()
		maxInt := targetType.MaxInt()
		scale := targetType.Scale()
		minFractional := targetType.MinFractional()
		maxFractional := targetType.MaxFractional()

		if expression.Scale > scale {
			if report != nil {
				report(&InvalidFixedPointLiteralScaleError{
					ExpectedType:  targetType,
					ExpectedScale: scale,
					Range:         ast.NewRangeFromPositioned(memoryGauge, expression),
				})
			}

			return false
		}

		if !fixedpoint.CheckRange(
			expression.Negative,
			expression.UnsignedInteger,
			expression.Fractional,
			minInt,
			minFractional,
			maxInt,
			maxFractional,
		) {
			if report != nil {
				report(&InvalidFixedPointLiteralRangeError{
					ExpectedType:          targetType,
					ExpectedMinInt:        minInt,
					ExpectedMinFractional: minFractional,
					ExpectedMaxInt:        maxInt,
					ExpectedMaxFractional: maxFractional,
					Range:                 ast.NewRangeFromPositioned(memoryGauge, expression),
				})
			}

			return false
		}

	case IntegerRangedType:
		minInt := targetType.MinInt()
		maxInt := targetType.MaxInt()

		integerValue := new(big.Int).Set(expression.UnsignedInteger)

		if expression.Negative {
			integerValue.Neg(expression.UnsignedInteger)
		}

		if !checkIntegerRange(integerValue, minInt, maxInt) {
			if report != nil {
				report(&InvalidIntegerLiteralRangeError{
					ExpectedType:   targetType,
					ExpectedMinInt: minInt,
					ExpectedMaxInt: maxInt,
					Range:          ast.NewRangeFromPositioned(memoryGauge, expression),
				})
			}

			return false
		}
	}

	return true
}

// CheckAddressLiteral checks that the value of the integer literal
// fits into the range of an address (64 bits), and is hexadecimal
//
func CheckAddressLiteral(memoryGauge common.MemoryGauge, expression *ast.IntegerExpression, report func(error)) bool {
	rangeMin := AddressTypeMinIntBig
	rangeMax := AddressTypeMaxIntBig

	valid := true

	if expression.Base != 16 {
		if report != nil {
			report(&InvalidAddressLiteralError{
				Range: ast.NewRangeFromPositioned(memoryGauge, expression),
			})
		}

		valid = false
	}

	if !checkIntegerRange(expression.Value, rangeMin, rangeMax) {
		if report != nil {
			report(&InvalidAddressLiteralError{
				Range: ast.NewRangeFromPositioned(memoryGauge, expression),
			})
		}

		valid = false
	}

	return valid
}

func checkIntegerRange(value, min, max *big.Int) bool {
	return (min == nil || value.Cmp(min) >= 0) &&
		(max == nil || value.Cmp(max) <= 0)
}

func (checker *Checker) declareGlobalDeclaration(declaration ast.Declaration) {
	identifier := declaration.DeclarationIdentifier()
	if identifier == nil {
		return
	}
	name := identifier.Identifier
	checker.declareGlobalValue(name)
	checker.declareGlobalType(name)
}

func (checker *Checker) declareGlobalValue(name string) {
	variable := checker.valueActivations.Find(name)
	if variable == nil {
		return
	}
	checker.Elaboration.GlobalValues.Set(name, variable)
}

func (checker *Checker) declareGlobalType(name string) {
	ty := checker.typeActivations.Find(name)
	if ty == nil {
		return
	}
	checker.Elaboration.GlobalTypes.Set(name, ty)
}

func (checker *Checker) checkResourceMoveOperation(valueExpression ast.Expression, valueType Type) {
	// The check is only necessary for resources.
	// Bail out early if the value is not a resource

	if !valueType.IsResourceType() {
		return
	}

	// Check the moved expression is wrapped in a unary expression with the move operation (<-).
	// Report an error if not and bail out if it is missing or another unary operator is used

	unaryExpression, ok := valueExpression.(*ast.UnaryExpression)
	if !ok || unaryExpression.Operation != ast.OperationMove {
		checker.report(
			&MissingMoveOperationError{
				Pos: valueExpression.StartPosition(),
			},
		)
		return
	}
}

func (checker *Checker) inLoop() bool {
	return checker.functionActivations.Current().InLoop()
}

func (checker *Checker) inSwitch() bool {
	return checker.functionActivations.Current().InSwitch()
}

func (checker *Checker) findAndCheckValueVariable(identifierExpression *ast.IdentifierExpression, recordOccurrence bool) *Variable {
	identifier := identifierExpression.Identifier
	variable := checker.valueActivations.Find(identifier.Identifier)
	if variable == nil {
		checker.report(
			&NotDeclaredError{
				ExpectedKind: common.DeclarationKindVariable,
				Name:         identifier.Identifier,
				Expression:   identifierExpression,
				Pos:          identifier.StartPosition(),
			},
		)
		return nil
	}

	if checker.PositionInfo != nil && recordOccurrence && identifier.Identifier != "" {
		checker.recordVariableReferenceOccurrence(
			identifier.StartPosition(),
			identifier.EndPosition(checker.memoryGauge),
			variable,
		)
	}

	return variable
}

// ConvertType converts an AST type representation to a sema type
func (checker *Checker) ConvertType(t ast.Type) Type {
	switch t := t.(type) {
	case *ast.NominalType:
		return checker.convertNominalType(t)

	case *ast.VariableSizedType:
		return checker.convertVariableSizedType(t)

	case *ast.ConstantSizedType:
		return checker.convertConstantSizedType(t)

	case *ast.FunctionType:
		return checker.convertFunctionType(t)

	case *ast.OptionalType:
		return checker.convertOptionalType(t)

	case *ast.DictionaryType:
		return checker.convertDictionaryType(t)

	case *ast.ReferenceType:
		return checker.convertReferenceType(t)

	case *ast.RestrictedType:
		return checker.convertRestrictedType(t)

	case *ast.InstantiationType:
		return checker.convertInstantiationType(t)

	case nil:
		// The AST might contain "holes" if parsing failed
		return InvalidType
	}

	panic(&astTypeConversionError{invalidASTType: t})
}

func CheckRestrictedType(
	memoryGauge common.MemoryGauge,
	restrictedType Type,
	restrictions []*InterfaceType,
	report func(func(*ast.RestrictedType) error),
) Type {
	restrictionRanges := make(map[*InterfaceType]func(*ast.RestrictedType) ast.Range, len(restrictions))
	restrictionsCompositeKind := common.CompositeKindUnknown
	memberSet := map[string]*InterfaceType{}

	for i, restrictionInterfaceType := range restrictions {
		restrictionCompositeKind := restrictionInterfaceType.CompositeKind

		if restrictionsCompositeKind == common.CompositeKindUnknown {
			restrictionsCompositeKind = restrictionCompositeKind

		} else if restrictionCompositeKind != restrictionsCompositeKind {
			report(func(t *ast.RestrictedType) error {
				return &RestrictionCompositeKindMismatchError{
					CompositeKind:         restrictionCompositeKind,
					PreviousCompositeKind: restrictionsCompositeKind,
					Range:                 ast.NewRangeFromPositioned(memoryGauge, t.Restrictions[i]),
				}
			})
		}

		// The restriction must not be duplicated

		if _, exists := restrictionRanges[restrictionInterfaceType]; exists {
			report(func(t *ast.RestrictedType) error {
				return &InvalidRestrictionTypeDuplicateError{
					Type:  restrictionInterfaceType,
					Range: ast.NewRangeFromPositioned(memoryGauge, t.Restrictions[i]),
				}
			})

		} else {
			restrictionRanges[restrictionInterfaceType] =
				func(t *ast.RestrictedType) ast.Range {
					return ast.NewRangeFromPositioned(memoryGauge, t.Restrictions[i])
				}
		}

		// The restrictions may not have clashing members

		// TODO: also include interface conformances' members
		//   once interfaces can have conformances

		restrictionInterfaceType.Members.Foreach(func(name string, member *Member) {
			if previousDeclaringInterfaceType, ok := memberSet[name]; ok {

				// If there is an overlap in members, ensure the members have the same type

				memberType := member.TypeAnnotation.Type

				prevMemberType, ok := previousDeclaringInterfaceType.Members.Get(name)
				if !ok {
					panic(errors.NewUnreachableError())
				}

				previousMemberType := prevMemberType.TypeAnnotation.Type

				if !memberType.IsInvalidType() &&
					!previousMemberType.IsInvalidType() &&
					!memberType.Equal(previousMemberType) {

					report(func(t *ast.RestrictedType) error {
						return &RestrictionMemberClashError{
							Name:                  name,
							RedeclaringType:       restrictionInterfaceType,
							OriginalDeclaringType: previousDeclaringInterfaceType,
							Range:                 ast.NewRangeFromPositioned(memoryGauge, t.Restrictions[i]),
						}
					})
				}
			} else {
				memberSet[name] = restrictionInterfaceType
			}
		})
	}

	var hadExplicitType = restrictedType != nil

	if !hadExplicitType {
		// If no restricted type is given, infer `AnyResource`/`AnyStruct`
		// based on the composite kind of the restrictions.

		switch restrictionsCompositeKind {
		case common.CompositeKindUnknown:
			// If no restricted type is given, and also no restrictions,
			// the type is ambiguous.

			restrictedType = InvalidType

			report(func(t *ast.RestrictedType) error {
				return &AmbiguousRestrictedTypeError{Range: ast.NewRangeFromPositioned(memoryGauge, t)}
			})

		case common.CompositeKindResource:
			restrictedType = AnyResourceType

		case common.CompositeKindStructure:
			restrictedType = AnyStructType

		default:
			panic(errors.NewUnreachableError())
		}
	}

	// The restricted type must be a composite type
	// or `AnyResource`/`AnyStruct`

	reportInvalidRestrictedType := func() {
		report(func(t *ast.RestrictedType) error {
			return &InvalidRestrictedTypeError{
				Type:  restrictedType,
				Range: ast.NewRangeFromPositioned(memoryGauge, t.Type),
			}
		})
	}

	var compositeType *CompositeType

	if !restrictedType.IsInvalidType() {

		if typeResult, ok := restrictedType.(*CompositeType); ok {
			switch typeResult.Kind {

			case common.CompositeKindResource,
				common.CompositeKindStructure:

				compositeType = typeResult

			default:
				reportInvalidRestrictedType()
			}
		} else {

			switch restrictedType {
			case AnyResourceType, AnyStructType, AnyType:
				break

			default:
				if hadExplicitType {
					reportInvalidRestrictedType()
				}
			}
		}
	}

	// If the restricted type is a composite type,
	// check that the restrictions are conformances

	if compositeType != nil {

		// Prepare a set of all the conformances

		conformances := compositeType.ExplicitInterfaceConformanceSet()

		for _, restriction := range restrictions {
			// The restriction must be an explicit or implicit conformance
			// of the composite (restricted type)

			if !conformances.Includes(restriction) {
				report(func(t *ast.RestrictedType) error {
					return &InvalidNonConformanceRestrictionError{
						Type:  restriction,
						Range: restrictionRanges[restriction](t),
					}
				})
			}
		}
	}
	return restrictedType
}

func (checker *Checker) convertRestrictedType(t *ast.RestrictedType) Type {
	var restrictedType Type

	// Convert the restricted type, if any

	if t.Type != nil {
		restrictedType = checker.ConvertType(t.Type)
	}

	// Convert the restrictions

	var restrictions []*InterfaceType

	for _, restriction := range t.Restrictions {
		restrictionResult := checker.ConvertType(restriction)

		// The restriction must be a resource or structure interface type

		restrictionInterfaceType, ok := restrictionResult.(*InterfaceType)
		restrictionCompositeKind := common.CompositeKindUnknown
		if ok {
			restrictionCompositeKind = restrictionInterfaceType.CompositeKind
		}
		if !ok || (restrictionCompositeKind != common.CompositeKindResource &&
			restrictionCompositeKind != common.CompositeKindStructure) {

			if !restrictionResult.IsInvalidType() {
				checker.report(&InvalidRestrictionTypeError{
					Type:  restrictionResult,
					Range: ast.NewRangeFromPositioned(checker.memoryGauge, restriction),
				})
			}

			// NOTE: ignore this invalid type
			// and do not add it to the restrictions result
			continue
		}

		restrictions = append(restrictions, restrictionInterfaceType)
	}

	restrictedType = CheckRestrictedType(
		checker.memoryGauge,
		restrictedType,
		restrictions,
		func(getError func(*ast.RestrictedType) error) {
			checker.report(getError(t))
		},
	)

	return &RestrictedType{
		Type:         restrictedType,
		Restrictions: restrictions,
	}
}

func (checker *Checker) convertReferenceType(t *ast.ReferenceType) Type {
	ty := checker.ConvertType(t.Type)

	return &ReferenceType{
		Authorized: t.Authorized,
		Type:       ty,
	}
}

func (checker *Checker) convertDictionaryType(t *ast.DictionaryType) Type {
	keyType := checker.ConvertType(t.KeyType)
	valueType := checker.ConvertType(t.ValueType)

	if !IsValidDictionaryKeyType(keyType) {
		checker.report(
			&InvalidDictionaryKeyTypeError{
				Type:  keyType,
				Range: ast.NewRangeFromPositioned(checker.memoryGauge, t.KeyType),
			},
		)
	}

	return &DictionaryType{
		KeyType:   keyType,
		ValueType: valueType,
	}
}

func (checker *Checker) convertOptionalType(t *ast.OptionalType) Type {
	ty := checker.ConvertType(t.Type)
	return &OptionalType{
		Type: ty,
	}
}

// convertFunctionType converts the given AST function type into a sema function type.
//
// NOTE: type annotations ar *NOT* checked!
//
func (checker *Checker) convertFunctionType(t *ast.FunctionType) Type {
	var parameters []*Parameter

	for _, parameterTypeAnnotation := range t.ParameterTypeAnnotations {
		convertedParameterTypeAnnotation := checker.ConvertTypeAnnotation(parameterTypeAnnotation)
		parameters = append(parameters,
			&Parameter{
				TypeAnnotation: convertedParameterTypeAnnotation,
			},
		)
	}

	returnTypeAnnotation := checker.ConvertTypeAnnotation(t.ReturnTypeAnnotation)

	purity := PurityFromAnnotation(t.PurityAnnotation)

	return &FunctionType{
		Purity:               purity,
		Parameters:           parameters,
		ReturnTypeAnnotation: returnTypeAnnotation,
	}
}

func (checker *Checker) convertConstantSizedType(t *ast.ConstantSizedType) Type {
	elementType := checker.ConvertType(t.Type)

	size := t.Size.Value

	if !t.Size.Value.IsInt64() || t.Size.Value.Sign() < 0 {
		minSize := new(big.Int)
		maxSize := new(big.Int).SetInt64(math.MaxInt64)

		checker.report(
			&InvalidConstantSizedTypeSizeError{
				ActualSize:     t.Size.Value,
				ExpectedMinInt: minSize,
				ExpectedMaxInt: maxSize,
				Range:          ast.NewRangeFromPositioned(checker.memoryGauge, t.Size),
			},
		)

		switch {
		case t.Size.Value.Cmp(minSize) < 0:
			size = minSize

		case t.Size.Value.Cmp(maxSize) > 0:
			size = maxSize
		}
	}

	finalSize := size.Int64()

	const expectedBase = 10
	if t.Size.Base != expectedBase {
		checker.report(
			&InvalidConstantSizedTypeBaseError{
				ActualBase:   t.Size.Base,
				ExpectedBase: expectedBase,
				Range:        ast.NewRangeFromPositioned(checker.memoryGauge, t.Size),
			},
		)
	}

	return &ConstantSizedType{
		Type: elementType,
		Size: finalSize,
	}
}

func (checker *Checker) convertVariableSizedType(t *ast.VariableSizedType) Type {
	elementType := checker.ConvertType(t.Type)
	return &VariableSizedType{
		Type: elementType,
	}
}

func (checker *Checker) findAndCheckTypeVariable(identifier ast.Identifier, recordOccurrence bool) *Variable {
	variable := checker.typeActivations.Find(identifier.Identifier)
	if variable == nil {
		checker.report(
			&NotDeclaredError{
				ExpectedKind: common.DeclarationKindType,
				Name:         identifier.Identifier,
				Pos:          identifier.StartPosition(),
			},
		)

		return nil
	}

	if checker.PositionInfo != nil && recordOccurrence && identifier.Identifier != "" {
		checker.recordVariableReferenceOccurrence(
			identifier.StartPosition(),
			identifier.EndPosition(checker.memoryGauge),
			variable,
		)
	}

	return variable
}

func (checker *Checker) convertNominalType(t *ast.NominalType) Type {
	variable := checker.findAndCheckTypeVariable(t.Identifier, true)
	if variable == nil {
		return InvalidType
	}

	ty := variable.Type

	var resolvedIdentifiers []ast.Identifier

	for _, identifier := range t.NestedIdentifiers {
		if containerType, ok := ty.(ContainerType); ok && containerType.IsContainerType() {
			ty, _ = containerType.GetNestedTypes().Get(identifier.Identifier)
		} else {
			if !ty.IsInvalidType() {
				checker.report(
					&InvalidNestedTypeError{
						Type: ast.NewNominalType(
							checker.memoryGauge,
							t.Identifier,
							resolvedIdentifiers,
						),
					},
				)
			}

			return InvalidType
		}

		resolvedIdentifiers = append(resolvedIdentifiers, identifier)

		if ty == nil {
			nonExistentType := ast.NewNominalType(
				checker.memoryGauge,
				t.Identifier,
				resolvedIdentifiers,
			)
			checker.report(
				&NotDeclaredError{
					ExpectedKind: common.DeclarationKindType,
					Name:         nonExistentType.String(),
					Pos:          t.StartPosition(),
				},
			)
			return InvalidType
		}
	}

	return ty
}

// ConvertTypeAnnotation converts an AST type annotation representation
// to a sema type annotation
//
// NOTE: type annotations ar *NOT* checked!
//
func (checker *Checker) ConvertTypeAnnotation(typeAnnotation *ast.TypeAnnotation) *TypeAnnotation {
	convertedType := checker.ConvertType(typeAnnotation.Type)
	return &TypeAnnotation{
		IsResource: typeAnnotation.IsResource,
		Type:       convertedType,
	}
}

func (checker *Checker) functionType(
	purity ast.FunctionPurity,
	parameterList *ast.ParameterList,
	returnTypeAnnotation *ast.TypeAnnotation,
) *FunctionType {
	convertedParameters := checker.parameters(parameterList)

	convertedReturnTypeAnnotation :=
		checker.ConvertTypeAnnotation(returnTypeAnnotation)

	return &FunctionType{
		Purity:               PurityFromAnnotation(purity),
		Parameters:           convertedParameters,
		ReturnTypeAnnotation: convertedReturnTypeAnnotation,
	}
}

func (checker *Checker) parameters(parameterList *ast.ParameterList) []*Parameter {

	parameters := make([]*Parameter, len(parameterList.Parameters))

	for i, parameter := range parameterList.Parameters {
		convertedParameterType := checker.ConvertType(parameter.TypeAnnotation.Type)

		// NOTE: copying resource annotation from source type annotation as-is,
		// so a potential error is properly reported

		parameters[i] = &Parameter{
			Label:      parameter.Label,
			Identifier: parameter.Identifier.Identifier,
			TypeAnnotation: &TypeAnnotation{
				IsResource: parameter.TypeAnnotation.IsResource,
				Type:       convertedParameterType,
			},
		}
	}

	return parameters
}

func (checker *Checker) recordVariableReferenceOccurrence(startPos, endPos ast.Position, variable *Variable) {
	checker.PositionInfo.recordVariableReferenceOccurrence(
		checker.memoryGauge,
		startPos,
		endPos,
		variable,
	)
}

func (checker *Checker) recordVariableDeclarationOccurrence(name string, variable *Variable) {
	checker.PositionInfo.recordVariableDeclarationOccurrence(
		checker.memoryGauge,
		name,
		variable,
	)
}

func (checker *Checker) recordFieldDeclarationOrigin(
	identifier ast.Identifier,
	fieldType Type,
	docString string,
) *Origin {
	return checker.PositionInfo.recordFieldDeclarationOrigin(
		checker.memoryGauge,
		identifier,
		fieldType,
		docString,
	)
}

func (checker *Checker) recordFunctionDeclarationOrigin(
	function *ast.FunctionDeclaration,
	functionType *FunctionType,
) *Origin {
	return checker.PositionInfo.recordFunctionDeclarationOrigin(
		checker.memoryGauge,
		function,
		functionType,
	)
}

func (checker *Checker) enterValueScope() {
	//fmt.Printf("ENTER: %d\n", checker.valueActivations.Depth())
	checker.valueActivations.Enter()
}

func (checker *Checker) leaveValueScope(getEndPosition EndPositionGetter, checkResourceLoss bool) {
	if checkResourceLoss {
		checker.checkResourceLoss(checker.valueActivations.Depth())
	}

	checker.valueActivations.Leave(getEndPosition)
}

// TODO: prune resource variables declared in function's scope
//    from `checker.resources`, so they don't get checked anymore
//    when detecting resource use after invalidation in loops

// checkResourceLoss reports an error if there is a variable in the current scope
// that has a resource type and which was not moved or destroyed
//
func (checker *Checker) checkResourceLoss(depth int) {

	checker.valueActivations.ForEachVariableDeclaredInAndBelow(depth, func(name string, variable *Variable) {

		if variable.Type.IsResourceType() &&
			variable.DeclarationKind != common.DeclarationKindSelf &&
			!checker.resources.Get(Resource{Variable: variable}).DefinitivelyInvalidated {

			checker.report(
				&ResourceLossError{
					Range: ast.NewRange(
						checker.memoryGauge,
						*variable.Pos,
						variable.Pos.Shifted(checker.memoryGauge, len(name)-1),
					),
				},
			)
		}
	})
}

type recordedResourceInvalidation struct {
	resource     Resource
	invalidation ResourceInvalidation
}

func (checker *Checker) recordResourceInvalidation(
	expression ast.Expression,
	valueType Type,
	invalidationKind ResourceInvalidationKind,
) *recordedResourceInvalidation {

	if !valueType.IsResourceType() {
		return nil
	}

	reportInvalidNestedMove := func() {
		checker.report(
			&InvalidNestedResourceMoveError{
				StartPos: expression.StartPosition(),
				EndPos:   expression.EndPosition(checker.memoryGauge),
			},
		)
	}

	accessedSelfMember := checker.accessedSelfMember(expression)

	switch expression.(type) {
	case *ast.MemberExpression:

		if accessedSelfMember == nil ||
			!checker.allowSelfResourceFieldInvalidation {

			reportInvalidNestedMove()
			return nil
		}

	case *ast.IndexExpression:
		reportInvalidNestedMove()
		return nil
	}

	invalidation := ResourceInvalidation{
		Kind:     invalidationKind,
		StartPos: expression.StartPosition(),
		EndPos:   expression.EndPosition(checker.memoryGauge),
	}

	if checker.allowSelfResourceFieldInvalidation && accessedSelfMember != nil {
		res := Resource{Member: accessedSelfMember}

		checker.maybeAddResourceInvalidation(res, invalidation)

		return &recordedResourceInvalidation{
			resource:     res,
			invalidation: invalidation,
		}
	}

	identifierExpression, ok := expression.(*ast.IdentifierExpression)
	if !ok {
		return nil
	}

	variable := checker.findAndCheckValueVariable(identifierExpression, false)
	if variable == nil {
		return nil
	}

	if invalidationKind != ResourceInvalidationKindMoveTemporary &&
		variable.DeclarationKind == common.DeclarationKindSelf {

		checker.report(
			&InvalidSelfInvalidationError{
				InvalidationKind: invalidationKind,
				StartPos:         expression.StartPosition(),
				EndPos:           expression.EndPosition(checker.memoryGauge),
			},
		)
	}

	res := Resource{Variable: variable}

	checker.maybeAddResourceInvalidation(res, invalidation)

	return &recordedResourceInvalidation{
		resource:     res,
		invalidation: invalidation,
	}
}

func (checker *Checker) checkWithResources(
	check TypeCheckFunc,
	temporaryResources *Resources,
) Type {
	originalResources := checker.resources
	checker.resources = temporaryResources
	defer func() {
		checker.resources = originalResources
	}()

	return check()
}

func (checker *Checker) checkWithReturnInfo(
	check TypeCheckFunc,
	temporaryReturnInfo *ReturnInfo,
) Type {
	functionActivation := checker.functionActivations.Current()
	initialReturnInfo := functionActivation.ReturnInfo
	functionActivation.ReturnInfo = temporaryReturnInfo
	defer func() {
		functionActivation.ReturnInfo = initialReturnInfo
	}()

	return check()
}

func (checker *Checker) checkWithInitializedMembers(
	check TypeCheckFunc,
	temporaryInitializedMembers *MemberSet,
) Type {
	if temporaryInitializedMembers != nil {
		functionActivation := checker.functionActivations.Current()
		initializationInfo := functionActivation.InitializationInfo
		initialInitializedMembers := initializationInfo.InitializedFieldMembers
		initializationInfo.InitializedFieldMembers = temporaryInitializedMembers
		defer func() {
			initializationInfo.InitializedFieldMembers = initialInitializedMembers
		}()
	}

	return check()
}

// checkUnusedExpressionResourceLoss checks for a resource loss caused by an expression
// which has a resource type, but will not be used after its evaluation,
// i.e. implicitly dropped at this point.
//
// For example, function invocations, array literals, or dictionary literals will cause a resource loss
// if the expression is accessed immediately: e.g.
//   - `returnResource()[0]`
//   - `[<-create R(), <-create R()][0]`
//   - in an equality binary expression: `f() != nil`
//
// Basically any expression that does not have an identifier as its "base" expression
// will cause the resource to be lost.
//
// Safe expressions are identifier expressions,
// an indexing expression into a safe expression,
// or a member access on a safe expression.
//
func (checker *Checker) checkUnusedExpressionResourceLoss(expressionType Type, expression ast.Expression) {
	if !expressionType.IsResourceType() {
		return
	}

	// Get the base expression of the given expression, i.e. get the accessed expression
	// as long as there is one.
	//
	// For example, in the expression `foo[0].bar`, both the wrapping member access
	// expression `bar` and the wrapping indexing expression `[0]` are removed,
	// leaving the base expression `foo`

	baseExpression := expression

	for {
		accessExpression, isAccess := baseExpression.(ast.AccessExpression)
		if !isAccess {
			break
		}
		baseExpression = accessExpression.AccessedExpression()
	}

	if _, isIdentifier := baseExpression.(*ast.IdentifierExpression); isIdentifier {
		return
	}

	checker.report(
		&ResourceLossError{
			Range: ast.NewRangeFromPositioned(checker.memoryGauge, expression),
		},
	)
}

// checkResourceFieldNesting checks if any resource fields are nested
// in non resource composites (concrete or interface)
//
func (checker *Checker) checkResourceFieldNesting(
	members *StringMemberOrderedMap,
	compositeKind common.CompositeKind,
	fieldPositionGetter func(name string) ast.Position,
) {
	// Resource fields are only allowed in resources and contracts

	switch compositeKind {
	case common.CompositeKindResource,
		common.CompositeKindContract:

		return
	}

	// The field is not a resource or contract.
	// Check if there are any fields that have a resource type and report them

	members.Foreach(func(name string, member *Member) {
		// NOTE: check type, not resource annotation:
		// the field could have a wrong annotation

		if !member.TypeAnnotation.Type.IsResourceType() {
			return
		}

		// Skip enums' implicit rawValue field.
		// If a resource type is used as the enum raw type,
		// it is already reported

		if compositeKind == common.CompositeKindEnum &&
			name == EnumRawValueFieldName {

			return
		}

		pos := fieldPositionGetter(name)

		checker.report(
			&InvalidResourceFieldError{
				Name:          name,
				CompositeKind: compositeKind,
				Pos:           pos,
			},
		)
	})
}

// checkPotentiallyUnevaluated runs the given type checking function
// under the assumption that the checked expression might not be evaluated.
// That means that resource invalidation and returns are not definite,
// but only potential
//
func (checker *Checker) checkPotentiallyUnevaluated(check TypeCheckFunc) Type {
	functionActivation := checker.functionActivations.Current()

	initialReturnInfo := functionActivation.ReturnInfo
	temporaryReturnInfo := initialReturnInfo.Clone()

	var temporaryInitializedMembers *MemberSet
	if functionActivation.InitializationInfo != nil {
		initialInitializedMembers := functionActivation.InitializationInfo.InitializedFieldMembers
		temporaryInitializedMembers = initialInitializedMembers.Clone()
	}

	initialResources := checker.resources
	temporaryResources := initialResources.Clone()

	result := checker.checkBranch(
		check,
		temporaryReturnInfo,
		temporaryInitializedMembers,
		temporaryResources,
	)

	functionActivation.ReturnInfo.MaybeReturned =
		functionActivation.ReturnInfo.MaybeReturned ||
			temporaryReturnInfo.MaybeReturned

	// NOTE: the definitive return state does not change

	checker.resources.MergeBranches(temporaryResources, nil)

	return result
}

func (checker *Checker) ResetErrors() {
	checker.errors = nil
}

const invalidTypeDeclarationAccessModifierExplanation = "type declarations must be public"

func (checker *Checker) checkDeclarationAccessModifier(
	access ast.Access,
	declarationKind common.DeclarationKind,
	startPos ast.Position,
	isConstant bool,
) {
	if checker.functionActivations.IsLocal() {

		if access != ast.AccessNotSpecified {
			checker.report(
				&InvalidAccessModifierError{
					Access:          access,
					Explanation:     "local declarations may not have an access modifier",
					DeclarationKind: declarationKind,
					Pos:             startPos,
				},
			)
		}
	} else {

		isTypeDeclaration := declarationKind.IsTypeDeclaration()

		switch access {
		case ast.AccessPublicSettable:
			// Public settable access for a constant is not sensible
			// and type declarations must be public for now

			if isConstant || isTypeDeclaration {
				var explanation string
				switch {
				case isConstant:
					explanation = "constants can never be set"
				case isTypeDeclaration:
					explanation = invalidTypeDeclarationAccessModifierExplanation
				}

				checker.report(
					&InvalidAccessModifierError{
						Access:          access,
						Explanation:     explanation,
						DeclarationKind: declarationKind,
						Pos:             startPos,
					},
				)
			}

		case ast.AccessPrivate:
			// Type declarations must be public for now

			if isTypeDeclaration {

				checker.report(
					&InvalidAccessModifierError{
						Access:          access,
						Explanation:     invalidTypeDeclarationAccessModifierExplanation,
						DeclarationKind: declarationKind,
						Pos:             startPos,
					},
				)
			}

		case ast.AccessContract,
			ast.AccessAccount:

			// Type declarations must be public for now

			if isTypeDeclaration {
				checker.report(
					&InvalidAccessModifierError{
						Access:          access,
						Explanation:     invalidTypeDeclarationAccessModifierExplanation,
						DeclarationKind: declarationKind,
						Pos:             startPos,
					},
				)
			}

		case ast.AccessNotSpecified:

			// Type declarations cannot be effectively private for now

			if isTypeDeclaration &&
				checker.Config.AccessCheckMode == AccessCheckModeNotSpecifiedRestricted {

				checker.report(
					&MissingAccessModifierError{
						DeclarationKind: declarationKind,
						Explanation:     invalidTypeDeclarationAccessModifierExplanation,
						Pos:             startPos,
					},
				)
			}

			// In strict mode, access modifiers must be given

			if checker.Config.AccessCheckMode == AccessCheckModeStrict {
				checker.report(
					&MissingAccessModifierError{
						DeclarationKind: declarationKind,
						Pos:             startPos,
					},
				)
			}
		}
	}
}

func (checker *Checker) checkFieldsAccessModifier(fields []*ast.FieldDeclaration) {
	for _, field := range fields {
		isConstant := field.VariableKind == ast.VariableKindConstant

		checker.checkDeclarationAccessModifier(
			field.Access,
			field.DeclarationKind(),
			field.StartPos,
			isConstant,
		)
	}
}

// checkCharacterLiteral checks that the string literal is a valid character,
// i.e. it has exactly one grapheme cluster.
//
func (checker *Checker) checkCharacterLiteral(expression *ast.StringExpression) {
	if IsValidCharacter(expression.Value) {
		return
	}

	checker.report(
		&InvalidCharacterLiteralError{
			Length: uniseg.GraphemeClusterCount(expression.Value),
			Range:  ast.NewRangeFromPositioned(checker.memoryGauge, expression),
		},
	)
}

func (checker *Checker) isReadableAccess(access ast.Access) bool {
	switch checker.Config.AccessCheckMode {
	case AccessCheckModeStrict,
		AccessCheckModeNotSpecifiedRestricted:

		return access == ast.AccessPublic ||
			access == ast.AccessPublicSettable

	case AccessCheckModeNotSpecifiedUnrestricted:

		return access == ast.AccessNotSpecified ||
			access == ast.AccessPublic ||
			access == ast.AccessPublicSettable

	case AccessCheckModeNone:
		return true

	default:
		panic(errors.NewUnreachableError())
	}
}

func (checker *Checker) isWriteableAccess(access ast.Access) bool {
	switch checker.Config.AccessCheckMode {
	case AccessCheckModeStrict,
		AccessCheckModeNotSpecifiedRestricted:

		return access == ast.AccessPublicSettable

	case AccessCheckModeNotSpecifiedUnrestricted:

		return access == ast.AccessNotSpecified ||
			access == ast.AccessPublicSettable

	case AccessCheckModeNone:
		return true

	default:
		panic(errors.NewUnreachableError())
	}
}

func (checker *Checker) withSelfResourceInvalidationAllowed(f func()) {
	allowSelfResourceFieldInvalidation := checker.allowSelfResourceFieldInvalidation
	checker.allowSelfResourceFieldInvalidation = true
	defer func() {
		checker.allowSelfResourceFieldInvalidation = allowSelfResourceFieldInvalidation
	}()

	f()
}

const ResourceOwnerFieldName = "owner"
const ResourceUUIDFieldName = "uuid"

const contractAccountFieldDocString = `
The account where the contract is deployed in
`

const resourceOwnerFieldDocString = `
The account owning the resource, i.e. the account that stores the account, or nil if the resource is not currently in storage
`

const resourceUUIDFieldDocString = `
The automatically generated, unique ID of the resource
`

func (checker *Checker) predeclaredMembers(containerType Type) []*Member {
	var predeclaredMembers []*Member

	addPredeclaredMember := func(
		identifier string,
		fieldType Type,
		declarationKind common.DeclarationKind,
		access ast.Access,
		ignoreInSerialization bool,
		docString string,
	) {
		predeclaredMembers = append(predeclaredMembers, &Member{
			ContainerType:         containerType,
			Access:                access,
			Identifier:            ast.NewIdentifier(checker.memoryGauge, identifier, ast.EmptyPosition),
			DeclarationKind:       declarationKind,
			VariableKind:          ast.VariableKindConstant,
			TypeAnnotation:        NewTypeAnnotation(fieldType),
			Predeclared:           true,
			IgnoreInSerialization: ignoreInSerialization,
			DocString:             docString,
		})
	}

	// All types have a predeclared member `fun isInstance(_ type: Type): Bool`

	addPredeclaredMember(
		IsInstanceFunctionName,
		IsInstanceFunctionType,
		common.DeclarationKindFunction,
		ast.AccessPublic,
		true,
		isInstanceFunctionDocString,
	)

	// All types have a predeclared member `fun getType(): Type`

	addPredeclaredMember(
		GetTypeFunctionName,
		GetTypeFunctionType,
		common.DeclarationKindFunction,
		ast.AccessPublic,
		true,
		getTypeFunctionDocString,
	)

	if compositeKindedType, ok := containerType.(CompositeKindedType); ok {

		switch compositeKindedType.GetCompositeKind() {
		case common.CompositeKindContract:

			// All contracts have a predeclared member
			// `priv let account: AuthAccount`,
			// which is ignored in serialization

			addPredeclaredMember(
				"account",
				AuthAccountType,
				common.DeclarationKindField,
				ast.AccessPrivate,
				true,
				contractAccountFieldDocString,
			)

		case common.CompositeKindResource:

			// All resources have two predeclared fields:

			// `pub let owner: PublicAccount?`,
			// ignored in serialization

			addPredeclaredMember(
				ResourceOwnerFieldName,
				&OptionalType{
					Type: PublicAccountType,
				},
				common.DeclarationKindField,
				ast.AccessPublic,
				true,
				resourceOwnerFieldDocString,
			)

			// `pub let uuid: UInt64`,
			// included in serialization

			addPredeclaredMember(
				ResourceUUIDFieldName,
				UInt64Type,
				common.DeclarationKindField,
				ast.AccessPublic,
				false,
				resourceUUIDFieldDocString,
			)
		}
	}

	return predeclaredMembers
}

func (checker *Checker) checkVariableMove(expression ast.Expression) {

	identifierExpression, ok := expression.(*ast.IdentifierExpression)
	if !ok {
		return
	}

	variable := checker.valueActivations.Find(identifierExpression.Identifier.Identifier)
	if variable == nil {
		return
	}

	reportInvalidMove := func(declarationKind common.DeclarationKind) {
		checker.report(
			&InvalidMoveError{
				Name:            variable.Identifier,
				DeclarationKind: declarationKind,
				Pos:             identifierExpression.StartPosition(),
			},
		)
	}

	switch ty := variable.Type.(type) {
	case *TransactionType:
		reportInvalidMove(common.DeclarationKindTransaction)

	case CompositeKindedType:
		kind := ty.GetCompositeKind()
		if kind == common.CompositeKindContract {
			reportInvalidMove(common.DeclarationKindContract)
		}
	}
}

func (checker *Checker) rewritePostConditions(postConditions []*ast.Condition) PostConditionsRewrite {

	var beforeStatements []ast.Statement
	rewrittenPostConditions := make([]*ast.Condition, len(postConditions))

	beforeExtractor := checker.beforeExtractor()

	for i, postCondition := range postConditions {

		// copy condition and set expression to rewritten one
		newPostCondition := *postCondition

		testExtraction := beforeExtractor.ExtractBefore(postCondition.Test)

		extractedExpressions := testExtraction.ExtractedExpressions

		newPostCondition.Test = testExtraction.RewrittenExpression

		if postCondition.Message != nil {
			messageExtraction := beforeExtractor.ExtractBefore(postCondition.Message)

			newPostCondition.Message = messageExtraction.RewrittenExpression

			extractedExpressions = append(
				extractedExpressions,
				messageExtraction.ExtractedExpressions...,
			)
		}

		for _, extractedExpression := range extractedExpressions {

			// NOTE: no need to check the before statements or update elaboration here:
			// The before statements are visited/checked later
			variableDeclaration := ast.NewEmptyVariableDeclaration(checker.memoryGauge)
			variableDeclaration.Identifier = extractedExpression.Identifier
			variableDeclaration.Transfer = ast.NewTransfer(
				checker.memoryGauge,
				ast.TransferOperationCopy,
				ast.EmptyPosition,
			)
			variableDeclaration.Value = extractedExpression.Expression

			beforeStatements = append(beforeStatements,
				variableDeclaration,
			)
		}

		rewrittenPostConditions[i] = &newPostCondition
	}

	return PostConditionsRewrite{
		BeforeStatements:        beforeStatements,
		RewrittenPostConditions: rewrittenPostConditions,
	}
}

func (checker *Checker) checkTypeAnnotation(typeAnnotation *TypeAnnotation, pos ast.HasPosition) {

	switch typeAnnotation.TypeAnnotationState() {
	case TypeAnnotationStateMissingResourceAnnotation:
		checker.report(
			&MissingResourceAnnotationError{
				Range: ast.NewRangeFromPositioned(checker.memoryGauge, pos),
			},
		)

	case TypeAnnotationStateInvalidResourceAnnotation:
		checker.report(
			&InvalidResourceAnnotationError{
				Range: ast.NewRangeFromPositioned(checker.memoryGauge, pos),
			},
		)
	}

	checker.checkInvalidInterfaceAsType(typeAnnotation.Type, pos)
}

func (checker *Checker) checkInvalidInterfaceAsType(ty Type, pos ast.HasPosition) {
	rewrittenType, rewritten := ty.RewriteWithRestrictedTypes()
	if rewritten {
		checker.report(
			&InvalidInterfaceTypeError{
				ActualType:   ty,
				ExpectedType: rewrittenType,
				Range: ast.NewRange(
					checker.memoryGauge,
					pos.StartPosition(),
					pos.EndPosition(checker.memoryGauge),
				),
			},
		)
	}
}

func (checker *Checker) ValueActivationDepth() int {
	return checker.valueActivations.Depth()
}

func (checker *Checker) TypeActivationDepth() int {
	return checker.typeActivations.Depth()
}

func (checker *Checker) effectiveMemberAccess(access ast.Access, containerKind ContainerKind) ast.Access {
	switch containerKind {
	case ContainerKindComposite:
		return checker.effectiveCompositeMemberAccess(access)
	case ContainerKindInterface:
		return checker.effectiveInterfaceMemberAccess(access)
	default:
		panic(errors.NewUnreachableError())
	}
}

func (checker *Checker) effectiveInterfaceMemberAccess(access ast.Access) ast.Access {
	if access == ast.AccessNotSpecified {
		return ast.AccessPublic
	} else {
		return access
	}
}

func (checker *Checker) effectiveCompositeMemberAccess(access ast.Access) ast.Access {
	if access != ast.AccessNotSpecified {
		return access
	}

	switch checker.Config.AccessCheckMode {
	case AccessCheckModeStrict, AccessCheckModeNotSpecifiedRestricted:
		return ast.AccessPrivate

	case AccessCheckModeNotSpecifiedUnrestricted, AccessCheckModeNone:
		return ast.AccessPublic

	default:
		panic(errors.NewUnreachableError())
	}
}

func (checker *Checker) convertInstantiationType(t *ast.InstantiationType) Type {

	ty := checker.ConvertType(t.Type)

	// Always convert (check) the type arguments,
	// even if the instantiated type

	typeArgumentCount := len(t.TypeArguments)
	typeArgumentAnnotations := make([]*TypeAnnotation, typeArgumentCount)

	for i, rawTypeArgument := range t.TypeArguments {
		typeArgument := checker.ConvertTypeAnnotation(rawTypeArgument)
		checker.checkTypeAnnotation(typeArgument, rawTypeArgument)
		typeArgumentAnnotations[i] = typeArgument
	}

	parameterizedType, ok := ty.(ParameterizedType)
	if !ok {

		// The type is not parameterized,
		// report an error for all type arguments

		checker.report(
			&UnparameterizedTypeInstantiationError{
				Range: ast.NewRange(
					checker.memoryGauge,
					t.TypeArgumentsStartPos,
					t.EndPosition(checker.memoryGauge),
				),
			},
		)

		// Just return the converted instantiated type as-is

		return ty
	}

	typeParameters := parameterizedType.TypeParameters()
	typeParameterCount := len(typeParameters)

	typeArguments := make([]Type, len(typeArgumentAnnotations))

	for i, typeAnnotation := range typeArgumentAnnotations {
		typeArgument := typeAnnotation.Type
		typeArguments[i] = typeArgument

		// If the type parameter corresponding to the type argument (if any) has a type bound,
		// then check that the argument is a subtype of the type bound.

		if i < typeParameterCount {
			typeParameter := typeParameters[i]
			rawTypeArgument := t.TypeArguments[i]

			err := typeParameter.checkTypeBound(
				typeArgument,
				ast.NewRangeFromPositioned(checker.memoryGauge, rawTypeArgument),
			)
			checker.report(err)
		}
	}

	if typeArgumentCount != typeParameterCount {

		// The instantiation has an incorrect number of type arguments

		checker.report(
			&InvalidTypeArgumentCountError{
				TypeParameterCount: typeParameterCount,
				TypeArgumentCount:  typeArgumentCount,
				Range: ast.NewRange(
					checker.memoryGauge,
					t.TypeArgumentsStartPos,
					t.EndPos,
				),
			},
		)

		// Just return the converted instantiated type as-is

		return ty
	}

	return parameterizedType.Instantiate(typeArguments, checker.report)
}

func (checker *Checker) VisitExpression(expr ast.Expression, expectedType Type) Type {
	actualType, _ := checker.visitExpression(expr, expectedType)
	return actualType
}

func (checker *Checker) visitExpression(expr ast.Expression, expectedType Type) (visibleType Type, actualType Type) {
	return checker.visitExpressionWithForceType(expr, expectedType, true)
}

func (checker *Checker) VisitExpressionWithForceType(expr ast.Expression, expectedType Type, forceType bool) Type {
	actualType, _ := checker.visitExpressionWithForceType(expr, expectedType, forceType)
	return actualType
}

// visitExpressionWithForceType
//
// Parameters:
// expr         - Expression to check
// expectedType - Contextually expected type of the expression
// forceType    - Specifies whether to use the expected type as a hard requirement (forceType = true)
//                or whether to use the expected type for type inferring only (forceType = false)
//
// Return types:
// visibleType - The type that others should 'see' as the type of this expression. This could be
//               used as the type of the expression to avoid the type errors being delegated up.
// actualType  - The actual type of the expression.
//
func (checker *Checker) visitExpressionWithForceType(
	expr ast.Expression,
	expectedType Type,
	forceType bool,
) (visibleType Type, actualType Type) {

	// Cache the current contextually expected type, and set the `expectedType`
	// as the new contextually expected type.
	prevExpectedType := checker.expectedType

	checker.expectedType = expectedType
	defer func() {
		// Restore the prev contextually expected type
		checker.expectedType = prevExpectedType
	}()

	actualType, ok := expr.Accept(checker).(Type)
	if !ok {
		// visiter must always return a Type
		panic(errors.NewUnreachableError())
	}

	if forceType &&
		expectedType != nil &&
		!expectedType.IsInvalidType() &&
		actualType != InvalidType &&
		!IsSubType(actualType, expectedType) {

		checker.report(
			&TypeMismatchError{
				ExpectedType: expectedType,
				ActualType:   actualType,
				Expression:   expr,
				Range:        checker.expressionRange(expr),
			},
		)

		// If there are type mismatch errors, return the expected type as the visible-type of the expression.
		// This is done to avoid the same error getting delegated up.
		return expectedType, actualType
	}

	return actualType, actualType
}

func (checker *Checker) expressionRange(expression ast.Expression) ast.Range {
	if indexExpr, ok := expression.(*ast.IndexExpression); ok {
		return ast.NewRange(
			checker.memoryGauge,
			indexExpr.TargetExpression.StartPosition(),
			indexExpr.EndPosition(checker.memoryGauge),
		)
	} else {
		return ast.NewRangeFromPositioned(checker.memoryGauge, expression)
	}
}

func (checker *Checker) declareGlobalRanges() {
	memoryGauge := checker.memoryGauge

	_ = BaseTypeActivation.ForEach(func(name string, variable *Variable) error {
		checker.PositionInfo.recordGlobalRange(memoryGauge, name, variable)
		return nil
	})

	_ = BaseValueActivation.ForEach(func(name string, variable *Variable) error {
		checker.PositionInfo.recordGlobalRange(memoryGauge, name, variable)
		return nil
	})

	checker.Elaboration.GlobalTypes.Foreach(func(name string, variable *Variable) {
		checker.PositionInfo.recordGlobalRange(memoryGauge, name, variable)
	})

	checker.Elaboration.GlobalValues.Foreach(func(name string, variable *Variable) {
		checker.PositionInfo.recordGlobalRange(memoryGauge, name, variable)
	})
}

func (checker *Checker) maybeAddResourceInvalidation(resource Resource, invalidation ResourceInvalidation) {
	functionActivation := checker.functionActivations.Current()

	if functionActivation.ReturnInfo.IsUnreachable() {
		return
	}

	checker.resources.AddInvalidation(resource, invalidation)
}

func (checker *Checker) beforeExtractor() *BeforeExtractor {
	if checker._beforeExtractor == nil {
		checker._beforeExtractor = NewBeforeExtractor(checker.memoryGauge, checker.report)
	}
	return checker._beforeExtractor
}

func wrapWithOptionalIfNotNil(typ Type) Type {
	if typ == nil {
		return nil
	}

	return &OptionalType{
		Type: typ,
	}
}<|MERGE_RESOLUTION|>--- conflicted
+++ resolved
@@ -105,111 +105,11 @@
 	inAssignment                       bool
 	allowSelfResourceFieldInvalidation bool
 	currentMemberExpression            *ast.MemberExpression
-<<<<<<< HEAD
-	validTopLevelDeclarationsHandler   ValidTopLevelDeclarationsHandlerFunc
-	beforeExtractor                    *BeforeExtractor
-	locationHandler                    LocationHandlerFunc
-	importHandler                      ImportHandlerFunc
-	checkHandler                       CheckHandlerFunc
-	expectedType                       Type
-	memberAccountAccessHandler         MemberAccountAccessHandlerFunc
-	extendedElaboration                bool
-	errorShortCircuitingEnabled        bool
 	purityCheckScopes                  []PurityCheckScope
-	// memoryGauge is used for metering memory usage
-	memoryGauge common.MemoryGauge
-}
-
-type Option func(*Checker) error
-
-func WithPredeclaredValues(predeclaredValues []ValueDeclaration) Option {
-	return func(checker *Checker) error {
-		checker.PredeclaredValues = predeclaredValues
-
-		for _, declaration := range predeclaredValues {
-			variable := checker.declareValue(declaration)
-			if variable == nil {
-				continue
-			}
-			checker.Elaboration.GlobalValues.Set(variable.Identifier, variable)
-			checker.Elaboration.EffectivePredeclaredValues[variable.Identifier] = declaration
-		}
-
-		return nil
-	}
-}
-
-func WithPredeclaredTypes(predeclaredTypes []TypeDeclaration) Option {
-	return func(checker *Checker) error {
-		checker.PredeclaredTypes = predeclaredTypes
-
-		for _, declaration := range predeclaredTypes {
-			checker.declareTypeDeclaration(declaration)
-
-			name := declaration.TypeDeclarationName()
-			checker.Elaboration.EffectivePredeclaredTypes[name] = declaration
-		}
-
-		return nil
-	}
-}
-
-// WithAccessCheckMode returns a checker option which sets
-// the given mode for access control checks.
-//
-func WithAccessCheckMode(mode AccessCheckMode) Option {
-	return func(checker *Checker) error {
-		checker.accessCheckMode = mode
-		return nil
-	}
-}
-
-// WithValidTopLevelDeclarationsHandler returns a checker option which sets
-// the given handler as function which is used to determine
-// the slice of declaration kinds which are valid at the top-level
-// for a given location.
-//
-func WithValidTopLevelDeclarationsHandler(handler ValidTopLevelDeclarationsHandlerFunc) Option {
-	return func(checker *Checker) error {
-		checker.validTopLevelDeclarationsHandler = handler
-		return nil
-	}
-}
-
-// WithCheckHandler returns a checker option which sets
-// the given function as the handler for the checking of the program.
-//
-func WithCheckHandler(handler CheckHandlerFunc) Option {
-	return func(checker *Checker) error {
-		checker.checkHandler = handler
-		return nil
-	}
-}
-
-// WithLocationHandler returns a checker option which sets
-// the given handler as function which is used to resolve locations.
-//
-func WithLocationHandler(handler LocationHandlerFunc) Option {
-	return func(checker *Checker) error {
-		checker.locationHandler = handler
-		return nil
-	}
-}
-
-// WithImportHandler returns a checker option which sets
-// the given handler as function which is used to resolve unresolved imports.
-//
-func WithImportHandler(handler ImportHandlerFunc) Option {
-	return func(checker *Checker) error {
-		checker.importHandler = handler
-		return nil
-	}
-}
-=======
+
 	// initialized lazily. use beforeExtractor()
 	_beforeExtractor *BeforeExtractor
 	expectedType     Type
->>>>>>> dc760395
 
 	// memoryGauge is used for metering memory usage
 	memoryGauge  common.MemoryGauge
@@ -250,12 +150,7 @@
 		resources:           NewResources(),
 		functionActivations: functionActivations,
 		containerTypes:      map[Type]bool{},
-<<<<<<< HEAD
-		Elaboration:         NewElaboration(memoryGauge, extendedElaboration),
 		purityCheckScopes:   []PurityCheckScope{{}},
-		extendedElaboration: extendedElaboration,
-=======
->>>>>>> dc760395
 		memoryGauge:         memoryGauge,
 	}
 
