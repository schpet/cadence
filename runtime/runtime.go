--- conflicted
+++ resolved
@@ -122,7 +122,7 @@
 	NewContractFunctionExecutor(
 		contractLocation common.AddressLocation,
 		functionName string,
-		arguments []interpreter.Value,
+		arguments []cadence.Value,
 		argumentTypes []sema.Type,
 		context Context,
 	) Executor
@@ -500,253 +500,20 @@
 	arguments []cadence.Value,
 	argumentTypes []sema.Type,
 	context Context,
-<<<<<<< HEAD
-) (val cadence.Value, err error) {
-	defer r.Recover(
-		func(internalErr Error) {
-			err = internalErr
-		},
-		context,
-	)
-
-	context.InitializeCodesAndPrograms()
-
-	memoryGauge, _ := context.Interface.(common.MemoryGauge)
-
-	storage := NewStorage(context.Interface, memoryGauge)
-
-	var interpreterOptions []interpreter.Option
-	var checkerOptions []sema.Option
-
-	functions := r.standardLibraryFunctions(
-		context,
-		storage,
-		interpreterOptions,
-		checkerOptions,
-	)
-
-	// create interpreter
-	_, inter, err := r.interpret(
-		nil,
-		context,
-		storage,
-		functions,
-		stdlib.BuiltinValues,
-		interpreterOptions,
-		checkerOptions,
-		nil,
-	)
-	if err != nil {
-		return nil, newError(err, context)
-	}
-
-	// ensure the contract is loaded
-	inter = inter.EnsureLoaded(contractLocation)
-
-	interpreterArguments := make([]interpreter.Value, len(arguments))
-
-	for i, argumentType := range argumentTypes {
-		ia, err := r.convertArgument(
-			inter,
-			arguments[i],
-			argumentType,
-			context,
-			storage,
-			interpreterOptions,
-			checkerOptions,
-			func() interpreter.LocationRange {
-				return interpreter.LocationRange{
-					Location: context.Location,
-				}
-			},
-		)
-		if err != nil {
-			return nil, newError(err, context)
-		}
-		interpreterArguments[i] = ia
-	}
-
-	contractValue, err := inter.GetContractComposite(contractLocation)
-	if err != nil {
-		return nil, newError(err, context)
-	}
-
-	// prepare invocation
-	invocation := interpreter.NewInvocation(
-		inter,
-		contractValue,
-		interpreterArguments,
-=======
 ) Executor {
 	return newInterpreterContractFunctionExecutor(
 		r,
 		contractLocation,
 		functionName,
 		arguments,
->>>>>>> 226a46f0
 		argumentTypes,
 		context)
 }
 
-<<<<<<< HEAD
-func (r *interpreterRuntime) convertArgument(
-	inter *interpreter.Interpreter,
-	argument cadence.Value,
-	argumentType sema.Type,
-	context Context,
-	storage *Storage,
-	interpreterOptions []interpreter.Option,
-	checkerOptions []sema.Option,
-	getLocationRange func() interpreter.LocationRange,
-) (interpreter.Value, error) {
-	switch argumentType {
-	case sema.AuthAccountType:
-		// convert addresses to auth accounts so there is no need to construct an auth account value for the caller
-		if addressValue, ok := argument.(cadence.Address); ok {
-			return r.newAuthAccountValue(
-				inter,
-				interpreter.NewAddressValueFromConstructor(
-					inter,
-					func() common.Address { return common.MustBytesToAddress(addressValue.Bytes()) },
-				),
-				context,
-				storage,
-				interpreterOptions,
-				checkerOptions,
-			), nil
-		}
-	case sema.PublicAccountType:
-		// convert addresses to public accounts so there is no need to construct a public account value for the caller
-		if addressValue, ok := argument.(cadence.Address); ok {
-			return r.getPublicAccount(
-				inter,
-				interpreter.NewAddressValueFromConstructor(
-					inter,
-					func() common.Address { return common.MustBytesToAddress(addressValue.Bytes()) },
-				),
-				context.Interface,
-				storage,
-			), nil
-		}
-	default:
-		return importValue(
-			inter,
-			getLocationRange,
-			argument,
-			argumentType,
-		)
-	}
-	return nil, nil
-}
-
-func (r *interpreterRuntime) ExecuteTransaction(script Script, context Context) (err error) {
-	defer r.Recover(
-		func(internalErr Error) {
-			err = internalErr
-		},
-		context,
-	)
-
-	context.InitializeCodesAndPrograms()
-
-	memoryGauge, _ := context.Interface.(common.MemoryGauge)
-
-	storage := NewStorage(context.Interface, memoryGauge)
-
-	var interpreterOptions []interpreter.Option
-	var checkerOptions []sema.Option
-
-	functions := r.standardLibraryFunctions(
-		context,
-		storage,
-		interpreterOptions,
-		checkerOptions,
-	)
-
-	program, err := r.parseAndCheckProgram(
-		script.Source,
-		context,
-		functions,
-		stdlib.BuiltinValues,
-		checkerOptions,
-		true,
-		importResolutionResults{},
-	)
-	if err != nil {
-		return newError(err, context)
-	}
-
-	transactions := program.Elaboration.TransactionTypes
-	transactionCount := len(transactions)
-	if transactionCount != 1 {
-		err = InvalidTransactionCountError{
-			Count: transactionCount,
-		}
-		return newError(err, context)
-	}
-
-	transactionType := transactions[0]
-
-	var authorizers []Address
-	wrapPanic(func() {
-		authorizers, err = context.Interface.GetSigningAccounts()
-	})
-	if err != nil {
-		return newError(err, context)
-	}
-	// check parameter count
-
-	argumentCount := len(script.Arguments)
-	authorizerCount := len(authorizers)
-
-	transactionParameterCount := len(transactionType.Parameters)
-	if argumentCount != transactionParameterCount {
-		err = InvalidEntryPointParameterCountError{
-			Expected: transactionParameterCount,
-			Actual:   argumentCount,
-		}
-		return newError(err, context)
-	}
-
-	transactionAuthorizerCount := len(transactionType.PrepareParameters)
-	if authorizerCount != transactionAuthorizerCount {
-		err = InvalidTransactionAuthorizerCountError{
-			Expected: transactionAuthorizerCount,
-			Actual:   authorizerCount,
-		}
-		return newError(err, context)
-	}
-
-	// gather authorizers
-
-	authorizerValues := func(inter *interpreter.Interpreter) []interpreter.Value {
-
-		authorizerValues := make([]interpreter.Value, authorizerCount)
-
-		for i, address := range authorizers {
-			authorizerValues[i] = r.newAuthAccountValue(
-				inter,
-				interpreter.NewAddressValue(
-					inter,
-					address,
-				),
-				context,
-				storage,
-				interpreterOptions,
-				checkerOptions,
-			)
-		}
-
-		return authorizerValues
-	}
-
-	_, inter, err := r.interpret(
-		program,
-=======
 func (r *interpreterRuntime) InvokeContractFunction(
 	contractLocation common.AddressLocation,
 	functionName string,
-	arguments []interpreter.Value,
+	arguments []cadence.Value,
 	argumentTypes []sema.Type,
 	context Context,
 ) (cadence.Value, error) {
@@ -755,7 +522,6 @@
 		functionName,
 		arguments,
 		argumentTypes,
->>>>>>> 226a46f0
 		context,
 	).Result()
 }
