/*
 * Cadence - The resource-oriented smart contract programming language
 *
 * Copyright 2019-2022 Dapper Labs, Inc.
 *
 * Licensed under the Apache License, Version 2.0 (the "License");
 * you may not use this file except in compliance with the License.
 * You may obtain a copy of the License at
 *
 *   http://www.apache.org/licenses/LICENSE-2.0
 *
 * Unless required by applicable law or agreed to in writing, software
 * distributed under the License is distributed on an "AS IS" BASIS,
 * WITHOUT WARRANTIES OR CONDITIONS OF ANY KIND, either express or implied.
 * See the License for the specific language governing permissions and
 * limitations under the License.
 */

package interpreter

import (
	"fmt"

	"github.com/onflow/atree"

	"github.com/onflow/cadence/runtime/ast"
	"github.com/onflow/cadence/runtime/common"
	"github.com/onflow/cadence/runtime/errors"
	"github.com/onflow/cadence/runtime/sema"
)

// Invocation
//
type Invocation struct {
	Self               MemberAccessibleValue
	Arguments          []Value
	ArgumentTypes      []sema.Type
	TypeParameterTypes *sema.TypeParameterTypeOrderedMap
	GetLocationRange   func() LocationRange
	Interpreter        *Interpreter
}

// FunctionValue
//
type FunctionValue interface {
	Value
	isFunctionValue()
	// invoke evaluates the function.
	// Only used internally by the interpreter.
	// Use Interpreter.InvokeFunctionValue if you want to invoke the function externally
	invoke(Invocation) Value
}

// InterpretedFunctionValue
//
type InterpretedFunctionValue struct {
	Interpreter      *Interpreter
	ParameterList    *ast.ParameterList
	Type             *sema.FunctionType
	Activation       *VariableActivation
	BeforeStatements []ast.Statement
	PreConditions    ast.Conditions
	Statements       []ast.Statement
	PostConditions   ast.Conditions
}

func NewInterpretedFunctionValue(
	interpreter *Interpreter,
	parameterList *ast.ParameterList,
	functionType *sema.FunctionType,
	lexicalScope *VariableActivation,
	beforeStatements []ast.Statement,
	preConditions ast.Conditions,
	statements []ast.Statement,
	postConditions ast.Conditions,
) *InterpretedFunctionValue {

	common.UseConstantMemory(interpreter, common.MemoryKindInterpretedFunction)

	return &InterpretedFunctionValue{
		Interpreter:      interpreter,
		ParameterList:    parameterList,
		Type:             functionType,
		Activation:       lexicalScope,
		BeforeStatements: beforeStatements,
		PreConditions:    preConditions,
		Statements:       statements,
		PostConditions:   postConditions,
	}
}

var _ Value = &InterpretedFunctionValue{}

func (*InterpretedFunctionValue) IsValue() {}

func (f *InterpretedFunctionValue) String() string {
	return fmt.Sprintf("Function%s", f.Type.String())
}

func (f *InterpretedFunctionValue) RecursiveString(_ SeenReferences) string {
	return f.String()
}

func (f *InterpretedFunctionValue) Accept(interpreter *Interpreter, visitor Visitor) {
	visitor.VisitInterpretedFunctionValue(interpreter, f)
}

func (f *InterpretedFunctionValue) Walk(_ *Interpreter, _ func(Value)) {
	// NO-OP
}

func (f *InterpretedFunctionValue) StaticType(interpreter *Interpreter) StaticType {
	return ConvertSemaToStaticType(interpreter, f.Type)
}

<<<<<<< HEAD
func (f *InterpretedFunctionValue) StaticType(interpreter *Interpreter) StaticType {
	return ConvertSemaToStaticType(interpreter, f.Type)
=======
func (*InterpretedFunctionValue) IsImportable(_ *Interpreter) bool {
	return false
>>>>>>> 268a3fec
}

func (*InterpretedFunctionValue) isFunctionValue() {}

func (f *InterpretedFunctionValue) invoke(invocation Invocation) Value {

	// The check that arguments' dynamic types match the parameter types
	// was already performed by the interpreter's checkValueTransferTargetType function

	return f.Interpreter.invokeInterpretedFunction(f, invocation)
}

func (f *InterpretedFunctionValue) ConformsToStaticType(
	_ *Interpreter,
	_ func() LocationRange,
	staticType StaticType,
	_ TypeConformanceResults,
) bool {
	targetType, ok := staticType.(FunctionStaticType)
	if !ok {
		return false
	}

	return f.Type.Equal(targetType.Type)
}

func (f *InterpretedFunctionValue) Storable(_ atree.SlabStorage, _ atree.Address, _ uint64) (atree.Storable, error) {
	return NonStorable{Value: f}, nil
}

func (*InterpretedFunctionValue) NeedsStoreTo(_ atree.Address) bool {
	return false
}

func (*InterpretedFunctionValue) IsResourceKinded(_ *Interpreter) bool {
	return false
}

func (f *InterpretedFunctionValue) Transfer(
	interpreter *Interpreter,
	_ func() LocationRange,
	_ atree.Address,
	remove bool,
	storable atree.Storable,
) Value {
	// TODO: actually not needed, value is not storable
	if remove {
		interpreter.RemoveReferencedSlab(storable)
	}
	return f
}

func (f *InterpretedFunctionValue) Clone(_ *Interpreter) Value {
	return f
}

func (*InterpretedFunctionValue) DeepRemove(_ *Interpreter) {
	// NO-OP
}

// HostFunctionValue
//
type HostFunction func(invocation Invocation) Value

type HostFunctionValue struct {
	Function        HostFunction
	NestedVariables map[string]*Variable
	Type            *sema.FunctionType
}

func (f *HostFunctionValue) String() string {
	// TODO: include type
	return "Function(...)"
}

func (f *HostFunctionValue) RecursiveString(_ SeenReferences) string {
	return f.String()
}

func NewUnmeteredHostFunctionValue(
	function HostFunction,
	funcType *sema.FunctionType,
) *HostFunctionValue {
	// Host functions can be passed by value,
	// so for the interpreter value transfer check to work,
	// they need a static type
	if funcType == nil {
		panic(errors.NewUnreachableError())
	}

	return &HostFunctionValue{
		Function: function,
		Type:     funcType,
	}
}

func NewHostFunctionValue(
	gauge common.MemoryGauge,
	function HostFunction,
	funcType *sema.FunctionType,
) *HostFunctionValue {

	common.UseConstantMemory(gauge, common.MemoryKindHostFunction)

	return NewUnmeteredHostFunctionValue(function, funcType)
}

var _ Value = &HostFunctionValue{}
var _ MemberAccessibleValue = &HostFunctionValue{}

func (*HostFunctionValue) IsValue() {}

func (f *HostFunctionValue) Accept(interpreter *Interpreter, visitor Visitor) {
	visitor.VisitHostFunctionValue(interpreter, f)
}

func (f *HostFunctionValue) Walk(_ *Interpreter, _ func(Value)) {
	// NO-OP
}

func (f *HostFunctionValue) StaticType(interpreter *Interpreter) StaticType {
	return ConvertSemaToStaticType(interpreter, f.Type)
}

<<<<<<< HEAD
func (f *HostFunctionValue) StaticType(interpreter *Interpreter) StaticType {
	return ConvertSemaToStaticType(interpreter, f.Type)
=======
func (*HostFunctionValue) IsImportable(_ *Interpreter) bool {
	return false
>>>>>>> 268a3fec
}

func (*HostFunctionValue) isFunctionValue() {}

func (f *HostFunctionValue) invoke(invocation Invocation) Value {

	// The check that arguments' dynamic types match the parameter types
	// was already performed by the interpreter's checkValueTransferTargetType function

	return f.Function(invocation)
}

func (f *HostFunctionValue) GetMember(_ *Interpreter, _ func() LocationRange, name string) Value {
	if f.NestedVariables != nil {
		if variable, ok := f.NestedVariables[name]; ok {
			return variable.GetValue()
		}
	}
	return nil
}

func (*HostFunctionValue) RemoveMember(_ *Interpreter, _ func() LocationRange, _ string) Value {
	// Host functions have no removable members (fields / functions)
	panic(errors.NewUnreachableError())
}

func (*HostFunctionValue) SetMember(_ *Interpreter, _ func() LocationRange, _ string, _ Value) {
	// Host functions have no settable members (fields / functions)
	panic(errors.NewUnreachableError())
}

func (f *HostFunctionValue) ConformsToStaticType(
	_ *Interpreter,
	_ func() LocationRange,
	staticType StaticType,
	_ TypeConformanceResults,
) bool {
	targetType, ok := staticType.(FunctionStaticType)
	if !ok {
		return false
	}

	return f.Type.Equal(targetType.Type)
}

func (f *HostFunctionValue) Storable(_ atree.SlabStorage, _ atree.Address, _ uint64) (atree.Storable, error) {
	return NonStorable{Value: f}, nil
}

func (*HostFunctionValue) NeedsStoreTo(_ atree.Address) bool {
	return false
}

func (*HostFunctionValue) IsResourceKinded(_ *Interpreter) bool {
	return false
}

func (f *HostFunctionValue) Transfer(
	interpreter *Interpreter,
	_ func() LocationRange,
	_ atree.Address,
	remove bool,
	storable atree.Storable,
) Value {
	// TODO: actually not needed, value is not storable
	if remove {
		interpreter.RemoveReferencedSlab(storable)
	}
	return f
}

func (f *HostFunctionValue) Clone(_ *Interpreter) Value {
	return f
}

func (*HostFunctionValue) DeepRemove(_ *Interpreter) {
	// NO-OP
}

// BoundFunctionValue
//
type BoundFunctionValue struct {
	Function FunctionValue
	Self     *CompositeValue
}

var _ Value = BoundFunctionValue{}

func NewBoundFunctionValue(
	interpreter *Interpreter,
	function FunctionValue,
	self *CompositeValue,
) BoundFunctionValue {

	common.UseConstantMemory(interpreter, common.MemoryKindBoundFunction)

	return BoundFunctionValue{
		Function: function,
		Self:     self,
	}
}

func (BoundFunctionValue) IsValue() {}

func (f BoundFunctionValue) String() string {
	return f.RecursiveString(SeenReferences{})
}

func (f BoundFunctionValue) RecursiveString(seenReferences SeenReferences) string {
	return f.Function.RecursiveString(seenReferences)
}

func (f BoundFunctionValue) Accept(interpreter *Interpreter, visitor Visitor) {
	visitor.VisitBoundFunctionValue(interpreter, f)
}

func (f BoundFunctionValue) Walk(_ *Interpreter, _ func(Value)) {
	// NO-OP
}

<<<<<<< HEAD
func (f BoundFunctionValue) DynamicType(interpreter *Interpreter, _ SeenReferences) DynamicType {
	funcStaticType, ok := f.Function.StaticType(interpreter).(FunctionStaticType)
	if !ok {
		panic(errors.NewUnreachableError())
	}

	return FunctionDynamicType{
		FuncType: funcStaticType.Type,
	}
}

func (f BoundFunctionValue) StaticType(interpreter *Interpreter) StaticType {
	return f.Function.StaticType(interpreter)
=======
func (f BoundFunctionValue) StaticType(inter *Interpreter) StaticType {
	return f.Function.StaticType(inter)
}

func (BoundFunctionValue) IsImportable(_ *Interpreter) bool {
	return false
>>>>>>> 268a3fec
}

func (BoundFunctionValue) isFunctionValue() {}

func (f BoundFunctionValue) invoke(invocation Invocation) Value {
	invocation.Self = f.Self
	return f.Function.invoke(invocation)
}

func (f BoundFunctionValue) ConformsToStaticType(
	interpreter *Interpreter,
	getLocationRange func() LocationRange,
	staticType StaticType,
	results TypeConformanceResults,
) bool {
	return f.Function.ConformsToStaticType(
		interpreter,
		getLocationRange,
		staticType,
		results,
	)
}

func (f BoundFunctionValue) Storable(_ atree.SlabStorage, _ atree.Address, _ uint64) (atree.Storable, error) {
	return NonStorable{Value: f}, nil
}

func (BoundFunctionValue) NeedsStoreTo(_ atree.Address) bool {
	return false
}

func (BoundFunctionValue) IsResourceKinded(_ *Interpreter) bool {
	return false
}

func (f BoundFunctionValue) Transfer(
	interpreter *Interpreter,
	_ func() LocationRange,
	_ atree.Address,
	remove bool,
	storable atree.Storable,
) Value {
	// TODO: actually not needed, value is not storable
	if remove {
		interpreter.RemoveReferencedSlab(storable)
	}
	return f
}

func (f BoundFunctionValue) Clone(_ *Interpreter) Value {
	return f
}

func (BoundFunctionValue) DeepRemove(_ *Interpreter) {
	// NO-OP
}<|MERGE_RESOLUTION|>--- conflicted
+++ resolved
@@ -113,13 +113,8 @@
 	return ConvertSemaToStaticType(interpreter, f.Type)
 }
 
-<<<<<<< HEAD
-func (f *InterpretedFunctionValue) StaticType(interpreter *Interpreter) StaticType {
-	return ConvertSemaToStaticType(interpreter, f.Type)
-=======
 func (*InterpretedFunctionValue) IsImportable(_ *Interpreter) bool {
 	return false
->>>>>>> 268a3fec
 }
 
 func (*InterpretedFunctionValue) isFunctionValue() {}
@@ -244,13 +239,8 @@
 	return ConvertSemaToStaticType(interpreter, f.Type)
 }
 
-<<<<<<< HEAD
-func (f *HostFunctionValue) StaticType(interpreter *Interpreter) StaticType {
-	return ConvertSemaToStaticType(interpreter, f.Type)
-=======
 func (*HostFunctionValue) IsImportable(_ *Interpreter) bool {
 	return false
->>>>>>> 268a3fec
 }
 
 func (*HostFunctionValue) isFunctionValue() {}
@@ -371,28 +361,12 @@
 	// NO-OP
 }
 
-<<<<<<< HEAD
-func (f BoundFunctionValue) DynamicType(interpreter *Interpreter, _ SeenReferences) DynamicType {
-	funcStaticType, ok := f.Function.StaticType(interpreter).(FunctionStaticType)
-	if !ok {
-		panic(errors.NewUnreachableError())
-	}
-
-	return FunctionDynamicType{
-		FuncType: funcStaticType.Type,
-	}
-}
-
-func (f BoundFunctionValue) StaticType(interpreter *Interpreter) StaticType {
-	return f.Function.StaticType(interpreter)
-=======
 func (f BoundFunctionValue) StaticType(inter *Interpreter) StaticType {
 	return f.Function.StaticType(inter)
 }
 
 func (BoundFunctionValue) IsImportable(_ *Interpreter) bool {
 	return false
->>>>>>> 268a3fec
 }
 
 func (BoundFunctionValue) isFunctionValue() {}
