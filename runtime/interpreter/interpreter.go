/*
 * Cadence - The resource-oriented smart contract programming language
 *
 * Copyright 2019-2021 Dapper Labs, Inc.
 *
 * Licensed under the Apache License, Version 2.0 (the "License");
 * you may not use this file except in compliance with the License.
 * You may obtain a copy of the License at
 *
 *   http://www.apache.org/licenses/LICENSE-2.0
 *
 * Unless required by applicable law or agreed to in writing, software
 * distributed under the License is distributed on an "AS IS" BASIS,
 * WITHOUT WARRANTIES OR CONDITIONS OF ANY KIND, either express or implied.
 * See the License for the specific language governing permissions and
 * limitations under the License.
 */

package interpreter

import (
	"encoding/hex"
	goErrors "errors"
	"fmt"
	"math"
	goRuntime "runtime"
	"time"

	"github.com/fxamacker/cbor/v2"
	"github.com/onflow/atree"
	"github.com/opentracing/opentracing-go"

	"github.com/onflow/cadence/runtime/ast"
	"github.com/onflow/cadence/runtime/common"
	"github.com/onflow/cadence/runtime/errors"
	"github.com/onflow/cadence/runtime/sema"
)

type controlReturn interface {
	isControlReturn()
}

type controlBreak struct{}

func (controlBreak) isControlReturn() {}

type controlContinue struct{}

func (controlContinue) isControlReturn() {}

type functionReturn struct {
	Value Value
}

func (functionReturn) isControlReturn() {}

type ExpressionStatementResult struct {
	Value Value
}

//

var emptyFunctionType = &sema.FunctionType{
	ReturnTypeAnnotation: &sema.TypeAnnotation{
		Type: sema.VoidType,
	},
}

//

type getterSetter struct {
	target Value
	// allowMissing may be true when the got value is nil.
	// For example, this is the case when a field is initialized
	// with the force-assignment operator (which checks the existing value)
	get func(allowMissing bool) Value
	set func(Value)
}

// Visit-methods for statement which return a non-nil value
// are treated like they are returning a value.

// OnEventEmittedFunc is a function that is triggered when an event is emitted by the program.
//
type OnEventEmittedFunc func(
	inter *Interpreter,
	getLocationRange func() LocationRange,
	event *CompositeValue,
	eventType *sema.CompositeType,
) error

// OnStatementFunc is a function that is triggered when a statement is about to be executed.
//
type OnStatementFunc func(
	inter *Interpreter,
	statement ast.Statement,
)

// OnLoopIterationFunc is a function that is triggered when a loop iteration is about to be executed.
//
type OnLoopIterationFunc func(
	inter *Interpreter,
	line int,
)

// OnFunctionInvocationFunc is a function that is triggered when a function is about to be invoked.
//
type OnFunctionInvocationFunc func(
	inter *Interpreter,
	line int,
)

// OnInvokedFunctionReturnFunc is a function that is triggered when an invoked function returned.
//
type OnInvokedFunctionReturnFunc func(
	inter *Interpreter,
	line int,
)

// OnRecordTraceFunc is a function thats records a trace.
type OnRecordTraceFunc func(
	inter *Interpreter,
	operationName string,
	duration time.Duration,
	logs []opentracing.LogRecord,
)

// OnResourceOwnerChangeFunc is a function that is triggered when a resource's owner changes.
type OnResourceOwnerChangeFunc func(
	inter *Interpreter,
	resource *CompositeValue,
	oldOwner common.Address,
	newOwner common.Address,
)

// OnMeterComputationFunc is a function that is called when some computation is about to happen.
// intensity captures the intensity of the computation and can be set using input sizes
// complexity of computation given input sizes, or any other factors that could help the upper levels
// to differentiate same kind of computation with different level (and time) of execution.
type OnMeterComputationFunc func(
	compKind common.ComputationKind,
	intensity uint,
)

// InjectedCompositeFieldsHandlerFunc is a function that handles storage reads.
//
type InjectedCompositeFieldsHandlerFunc func(
	inter *Interpreter,
	location common.Location,
	qualifiedIdentifier string,
	compositeKind common.CompositeKind,
) map[string]Value

// ContractValueHandlerFunc is a function that handles contract values.
//
type ContractValueHandlerFunc func(
	inter *Interpreter,
	compositeType *sema.CompositeType,
	constructorGenerator func(common.Address) *HostFunctionValue,
	invocationRange ast.Range,
) *CompositeValue

// ImportLocationHandlerFunc is a function that handles imports of locations.
//
type ImportLocationHandlerFunc func(
	inter *Interpreter,
	location common.Location,
) Import

// PublicAccountHandlerFunc is a function that handles retrieving a public account at a given address.
// The account returned must be of type `PublicAccount`.
//
type PublicAccountHandlerFunc func(
	inter *Interpreter,
	address AddressValue,
) Value

// UUIDHandlerFunc is a function that handles the generation of UUIDs.
type UUIDHandlerFunc func() (uint64, error)

// PublicKeyValidationHandlerFunc is a function that validates a given public key.
// Parameter types:
// - publicKey: PublicKey
//
type PublicKeyValidationHandlerFunc func(
	interpreter *Interpreter,
	getLocationRange func() LocationRange,
	publicKey *CompositeValue,
) error

// BLSVerifyPoPHandlerFunc is a function that verifies a BLS proof of possession.
// Parameter types:
// - publicKey: PublicKey
// - signature: [UInt8]
// Expected result type: Bool
//
type BLSVerifyPoPHandlerFunc func(
	interpreter *Interpreter,
	getLocationRange func() LocationRange,
	publicKey MemberAccessibleValue,
	signature *ArrayValue,
) BoolValue

// BLSAggregateSignaturesHandlerFunc is a function that aggregates multiple BLS signatures.
// Parameter types:
// - signatures: [[UInt8]]
// Expected result type: [UInt8]?
//
type BLSAggregateSignaturesHandlerFunc func(
	inter *Interpreter,
	getLocationRange func() LocationRange,
	signatures *ArrayValue,
) OptionalValue

// BLSAggregatePublicKeysHandlerFunc is a function that aggregates multiple BLS public keys.
// Parameter types:
// - publicKeys: [PublicKey]
// Expected result type: PublicKey?
//
type BLSAggregatePublicKeysHandlerFunc func(
	interpreter *Interpreter,
	getLocationRange func() LocationRange,
	publicKeys *ArrayValue,
) OptionalValue

// SignatureVerificationHandlerFunc is a function that validates a signature.
// Parameter types:
// - signature: [UInt8]
// - signedData: [UInt8]
// - domainSeparationTag: String
// - hashAlgorithm: HashAlgorithm
// - publicKey: PublicKey
// Expected result type: Bool
//
type SignatureVerificationHandlerFunc func(
	interpreter *Interpreter,
	getLocationRange func() LocationRange,
	signature *ArrayValue,
	signedData *ArrayValue,
	domainSeparationTag *StringValue,
	hashAlgorithm *CompositeValue,
	publicKey MemberAccessibleValue,
) BoolValue

// HashHandlerFunc is a function that hashes.
// Parameter types:
// - data: [UInt8]
// - domainSeparationTag: [UInt8]
// - hashAlgorithm: HashAlgorithm
// Expected result type: [UInt8]
//
type HashHandlerFunc func(
	inter *Interpreter,
	getLocationRange func() LocationRange,
	data *ArrayValue,
	domainSeparationTag *StringValue,
	hashAlgorithm MemberAccessibleValue,
) *ArrayValue

// ExitHandlerFunc is a function that is called at the end of execution
type ExitHandlerFunc func() error

// CompositeTypeCode contains the "prepared" / "callable" "code"
// for the functions and the destructor of a composite
// (contract, struct, resource, event).
//
// As there is no support for inheritance of concrete types,
// these are the "leaf" nodes in the call chain, and are functions.
//
type CompositeTypeCode struct {
	CompositeFunctions map[string]FunctionValue
	DestructorFunction FunctionValue
}

type FunctionWrapper = func(inner FunctionValue) FunctionValue

// WrapperCode contains the "prepared" / "callable" "code"
// for inherited types (interfaces and type requirements).
//
// These are "branch" nodes in the call chain, and are function wrappers,
// i.e. they wrap the functions / function wrappers that inherit them.
//
type WrapperCode struct {
	InitializerFunctionWrapper FunctionWrapper
	DestructorFunctionWrapper  FunctionWrapper
	FunctionWrappers           map[string]FunctionWrapper
}

// TypeCodes is the value which stores the "prepared" / "callable" "code"
// of all composite types, interface types, and type requirements.
//
type TypeCodes struct {
	CompositeCodes       map[sema.TypeID]CompositeTypeCode
	InterfaceCodes       map[sema.TypeID]WrapperCode
	TypeRequirementCodes map[sema.TypeID]WrapperCode
}

func (c TypeCodes) Merge(codes TypeCodes) {

	// Iterating over the maps in a non-deterministic way is OK,
	// we only copy the values over.

	for typeID, code := range codes.CompositeCodes { //nolint:maprangecheck
		c.CompositeCodes[typeID] = code
	}

	for typeID, code := range codes.InterfaceCodes { //nolint:maprangecheck
		c.InterfaceCodes[typeID] = code
	}

	for typeID, code := range codes.TypeRequirementCodes { //nolint:maprangecheck
		c.TypeRequirementCodes[typeID] = code
	}
}

type Storage interface {
	atree.SlabStorage
	GetStorageMap(address common.Address, domain string) *StorageMap
	CheckHealth() error
}

type ReferencedResourceKindedValues map[atree.StorageID]map[ReferenceTrackedResourceKindedValue]struct{}

type Interpreter struct {
	Program                        *Program
	Location                       common.Location
	PredeclaredValues              []ValueDeclaration
	effectivePredeclaredValues     map[string]ValueDeclaration
	activations                    *VariableActivations
	Globals                        GlobalVariables
	allInterpreters                map[common.LocationID]*Interpreter
	typeCodes                      TypeCodes
	Transactions                   []*HostFunctionValue
	Storage                        Storage
	onEventEmitted                 OnEventEmittedFunc
	onStatement                    OnStatementFunc
	onLoopIteration                OnLoopIterationFunc
	onFunctionInvocation           OnFunctionInvocationFunc
	onInvokedFunctionReturn        OnInvokedFunctionReturnFunc
	onRecordTrace                  OnRecordTraceFunc
	onResourceOwnerChange          OnResourceOwnerChangeFunc
	onMeterComputation             OnMeterComputationFunc
	injectedCompositeFieldsHandler InjectedCompositeFieldsHandlerFunc
	contractValueHandler           ContractValueHandlerFunc
	importLocationHandler          ImportLocationHandlerFunc
	publicAccountHandler           PublicAccountHandlerFunc
	uuidHandler                    UUIDHandlerFunc
	PublicKeyValidationHandler     PublicKeyValidationHandlerFunc
	SignatureVerificationHandler   SignatureVerificationHandlerFunc
	BLSVerifyPoPHandler            BLSVerifyPoPHandlerFunc
	BLSAggregateSignaturesHandler  BLSAggregateSignaturesHandlerFunc
	BLSAggregatePublicKeysHandler  BLSAggregatePublicKeysHandlerFunc
	HashHandler                    HashHandlerFunc
	ExitHandler                    ExitHandlerFunc
	interpreted                    bool
	statement                      ast.Statement
	debugger                       *Debugger
	atreeValueValidationEnabled    bool
	atreeStorageValidationEnabled  bool
	tracingEnabled                 bool
	// TODO: ideally this would be a weak map, but Go has no weak references
	referencedResourceKindedValues       ReferencedResourceKindedValues
	invalidatedResourceValidationEnabled bool
	resourceVariables                    map[ResourceKindedValue]*Variable
	memoryGauge                          common.MemoryGauge
}

var _ common.MemoryGauge = &Interpreter{}

type Option func(*Interpreter) error

// WithOnEventEmittedHandler returns an interpreter option which sets
// the given function as the event handler.
//
func WithOnEventEmittedHandler(handler OnEventEmittedFunc) Option {
	return func(interpreter *Interpreter) error {
		interpreter.SetOnEventEmittedHandler(handler)
		return nil
	}
}

// WithOnStatementHandler returns an interpreter option which sets
// the given function as the statement handler.
//
func WithOnStatementHandler(handler OnStatementFunc) Option {
	return func(interpreter *Interpreter) error {
		interpreter.SetOnStatementHandler(handler)
		return nil
	}
}

// WithOnLoopIterationHandler returns an interpreter option which sets
// the given function as the loop iteration handler.
//
func WithOnLoopIterationHandler(handler OnLoopIterationFunc) Option {
	return func(interpreter *Interpreter) error {
		interpreter.SetOnLoopIterationHandler(handler)
		return nil
	}
}

// WithOnFunctionInvocationHandler returns an interpreter option which sets
// the given function as the function invocation handler.
//
func WithOnFunctionInvocationHandler(handler OnFunctionInvocationFunc) Option {
	return func(interpreter *Interpreter) error {
		interpreter.SetOnFunctionInvocationHandler(handler)
		return nil
	}
}

// WithOnInvokedFunctionReturnHandler returns an interpreter option which sets
// the given function as the invoked function return handler.
//
func WithOnInvokedFunctionReturnHandler(handler OnInvokedFunctionReturnFunc) Option {
	return func(interpreter *Interpreter) error {
		interpreter.SetOnInvokedFunctionReturnHandler(handler)
		return nil
	}
}

// WithMemoryGauge returns an interpreter option which sets
// the given object as the memory gauge.
//
func WithMemoryGauge(memoryGauge common.MemoryGauge) Option {
	return func(interpreter *Interpreter) error {
		interpreter.SetMemoryGauge(memoryGauge)
		return nil
	}
}

// WithOnRecordTraceHandler returns an interpreter option which sets
// the given function as the record trace handler.
//
func WithOnRecordTraceHandler(handler OnRecordTraceFunc) Option {
	return func(interpreter *Interpreter) error {
		interpreter.SetOnRecordTraceHandler(handler)
		return nil
	}
}

// WithOnResourceOwnerChangeHandler returns an interpreter option which sets
// the given function as the resource owner change handler.
//
func WithOnResourceOwnerChangeHandler(handler OnResourceOwnerChangeFunc) Option {
	return func(interpreter *Interpreter) error {
		interpreter.SetOnResourceOwnerChangeHandler(handler)
		return nil
	}
}

// WithOnMeterComputationFuncHandler returns an interpreter option which sets
// the given function as the meter computation handler.
//
func WithOnMeterComputationFuncHandler(handler OnMeterComputationFunc) Option {
	return func(interpreter *Interpreter) error {
		interpreter.SetOnMeterComputationHandler(handler)
		return nil
	}
}

// WithPredeclaredValues returns an interpreter option which declares
// the given the predeclared values.
//
func WithPredeclaredValues(predeclaredValues []ValueDeclaration) Option {
	return func(interpreter *Interpreter) error {
		interpreter.PredeclaredValues = predeclaredValues

		for _, declaration := range predeclaredValues {
			variable := interpreter.declareValue(declaration)
			if variable == nil {
				continue
			}
			name := declaration.ValueDeclarationName()
			interpreter.Globals.Set(name, variable)
			interpreter.effectivePredeclaredValues[name] = declaration
		}

		return nil
	}
}

// WithStorage returns an interpreter option which sets the given value
// as the function that is used for storage operations.
//
func WithStorage(storage Storage) Option {
	return func(interpreter *Interpreter) error {
		interpreter.SetStorage(storage)
		return nil
	}
}

// WithInjectedCompositeFieldsHandler returns an interpreter option which sets the given function
// as the function that is used to initialize new composite values' fields
//
func WithInjectedCompositeFieldsHandler(handler InjectedCompositeFieldsHandlerFunc) Option {
	return func(interpreter *Interpreter) error {
		interpreter.SetInjectedCompositeFieldsHandler(handler)
		return nil
	}
}

// WithContractValueHandler returns an interpreter option which sets the given function
// as the function that is used to handle imports of values.
//
func WithContractValueHandler(handler ContractValueHandlerFunc) Option {
	return func(interpreter *Interpreter) error {
		interpreter.SetContractValueHandler(handler)
		return nil
	}
}

// WithImportLocationHandler returns an interpreter option which sets the given function
// as the function that is used to handle the imports of locations.
//
func WithImportLocationHandler(handler ImportLocationHandlerFunc) Option {
	return func(interpreter *Interpreter) error {
		interpreter.SetImportLocationHandler(handler)
		return nil
	}
}

// WithPublicAccountHandler returns an interpreter option which sets the given function
// as the function that is used to handle public accounts.
//
func WithPublicAccountHandler(handler PublicAccountHandlerFunc) Option {
	return func(interpreter *Interpreter) error {
		interpreter.SetPublicAccountHandler(handler)
		return nil
	}
}

// WithUUIDHandler returns an interpreter option which sets the given function
// as the function that is used to generate UUIDs.
//
func WithUUIDHandler(handler UUIDHandlerFunc) Option {
	return func(interpreter *Interpreter) error {
		interpreter.SetUUIDHandler(handler)
		return nil
	}
}

// WithPublicKeyValidationHandler returns an interpreter option which sets the given
// function as the function that is used to handle public key validation.
//
func WithPublicKeyValidationHandler(handler PublicKeyValidationHandlerFunc) Option {
	return func(interpreter *Interpreter) error {
		interpreter.SetPublicKeyValidationHandler(handler)
		return nil
	}
}

// WithBLSCryptoFunctions returns an interpreter option which sets the given
// functions as the functions used to handle certain BLS-specific crypto functions.
//
func WithBLSCryptoFunctions(
	verifyPoP BLSVerifyPoPHandlerFunc,
	aggregateSignatures BLSAggregateSignaturesHandlerFunc,
	aggregatePublicKeys BLSAggregatePublicKeysHandlerFunc,
) Option {
	return func(interpreter *Interpreter) error {
		interpreter.SetBLSCryptoFunctions(
			verifyPoP,
			aggregateSignatures,
			aggregatePublicKeys,
		)
		return nil
	}
}

// WithSignatureVerificationHandler returns an interpreter option which sets the given
// function as the function that is used to handle signature validation.
//
func WithSignatureVerificationHandler(handler SignatureVerificationHandlerFunc) Option {
	return func(interpreter *Interpreter) error {
		interpreter.SetSignatureVerificationHandler(handler)
		return nil
	}
}

// WithHashHandler returns an interpreter option which sets the given
// function as the function that is used to hash.
//
func WithHashHandler(handler HashHandlerFunc) Option {
	return func(interpreter *Interpreter) error {
		interpreter.SetHashHandler(handler)
		return nil
	}
}

// WithExitHandler returns an interpreter option which sets the given
// function as the function that is used when execution is complete.
//
func WithExitHandler(handler ExitHandlerFunc) Option {
	return func(interpreter *Interpreter) error {
		interpreter.SetExitHandler(handler)
		return nil
	}
}

// WithAllInterpreters returns an interpreter option which sets
// the given map of interpreters as the map of all interpreters.
//
func WithAllInterpreters(allInterpreters map[common.LocationID]*Interpreter) Option {
	return func(interpreter *Interpreter) error {
		interpreter.SetAllInterpreters(allInterpreters)
		return nil
	}
}

// WithAtreeValueValidationEnabled returns an interpreter option which sets
// the atree validation option.
//
func WithAtreeValueValidationEnabled(enabled bool) Option {
	return func(interpreter *Interpreter) error {
		interpreter.SetAtreeValueValidationEnabled(enabled)
		return nil
	}
}

// WithAtreeStorageValidationEnabled returns an interpreter option which sets
// the atree validation option.
//
func WithAtreeStorageValidationEnabled(enabled bool) Option {
	return func(interpreter *Interpreter) error {
		interpreter.SetAtreeStorageValidationEnabled(enabled)
		return nil
	}
}

// WithTracingEnabled returns an interpreter option which sets
// the tracing option.
//
func WithTracingEnabled(enabled bool) Option {
	return func(interpreter *Interpreter) error {
		interpreter.SetTracingEnabled(enabled)
		return nil
	}
}

// WithInvalidatedResourceValidationEnabled returns an interpreter option which sets
// the resource validation option.
//
func WithInvalidatedResourceValidationEnabled(enabled bool) Option {
	return func(interpreter *Interpreter) error {
		interpreter.SetInvalidatedResourceValidationEnabled(enabled)
		return nil
	}
}

// withTypeCodes returns an interpreter option which sets the type codes.
//
func withTypeCodes(typeCodes TypeCodes) Option {
	return func(interpreter *Interpreter) error {
		interpreter.setTypeCodes(typeCodes)
		return nil
	}
}

// withReferencedResourceKindedValues returns an interpreter option which sets the referenced values.
//
func withReferencedResourceKindedValues(referencedResourceKindedValues ReferencedResourceKindedValues) Option {
	return func(interpreter *Interpreter) error {
		interpreter.referencedResourceKindedValues = referencedResourceKindedValues
		return nil
	}
}

// WithDebugger returns an interpreter option which sets the given debugger
//
func WithDebugger(debugger *Debugger) Option {
	return func(interpreter *Interpreter) error {
		interpreter.SetDebugger(debugger)
		return nil
	}
}

// Create a base-activation so that it can be reused across all interpreters.
//
var baseActivation = func() *VariableActivation {
	activation := NewVariableActivation(nil)
	defineBaseFunctions(activation)
	return activation
}()

func NewInterpreter(program *Program, location common.Location, options ...Option) (*Interpreter, error) {

	interpreter := &Interpreter{
		Program:                    program,
		Location:                   location,
		activations:                &VariableActivations{},
		Globals:                    map[string]*Variable{},
		effectivePredeclaredValues: map[string]ValueDeclaration{},
		resourceVariables:          map[ResourceKindedValue]*Variable{},
	}

	// Start a new activation/scope for the current program.
	// Use the base activation as the parent.
	interpreter.activations.PushNewWithParent(baseActivation)

	defaultOptions := []Option{
		WithAllInterpreters(map[common.LocationID]*Interpreter{}),
		withTypeCodes(TypeCodes{
			CompositeCodes:       map[sema.TypeID]CompositeTypeCode{},
			InterfaceCodes:       map[sema.TypeID]WrapperCode{},
			TypeRequirementCodes: map[sema.TypeID]WrapperCode{},
		}),
		withReferencedResourceKindedValues(map[atree.StorageID]map[ReferenceTrackedResourceKindedValue]struct{}{}),
		WithInvalidatedResourceValidationEnabled(true),
	}

	for _, option := range defaultOptions {
		err := option(interpreter)
		if err != nil {
			return nil, err
		}
	}

	for _, option := range options {
		err := option(interpreter)
		if err != nil {
			return nil, err
		}
	}

	return interpreter, nil
}

// SetOnEventEmittedHandler sets the function that is triggered when an event is emitted by the program.
//
func (interpreter *Interpreter) SetOnEventEmittedHandler(function OnEventEmittedFunc) {
	interpreter.onEventEmitted = function
}

// SetOnStatementHandler sets the function that is triggered when a statement is about to be executed.
//
func (interpreter *Interpreter) SetOnStatementHandler(function OnStatementFunc) {
	interpreter.onStatement = function
}

// SetOnLoopIterationHandler sets the function that is triggered when a loop iteration is about to be executed.
//
func (interpreter *Interpreter) SetOnLoopIterationHandler(function OnLoopIterationFunc) {
	interpreter.onLoopIteration = function
}

// SetOnFunctionInvocationHandler sets the function that is triggered when a function invocation is about to be executed.
//
func (interpreter *Interpreter) SetOnFunctionInvocationHandler(function OnFunctionInvocationFunc) {
	interpreter.onFunctionInvocation = function
}

// SetOnInvokedFunctionReturnHandler sets the function that is triggered when an invoked function returned.
//
func (interpreter *Interpreter) SetOnInvokedFunctionReturnHandler(function OnInvokedFunctionReturnFunc) {
	interpreter.onInvokedFunctionReturn = function
}

// SetMemoryGauge sets the object as the memory gauge.
//
func (interpreter *Interpreter) SetMemoryGauge(memoryGauge common.MemoryGauge) {
	interpreter.memoryGauge = memoryGauge
}

// SetOnRecordTraceHandler sets the function that is triggered when a trace is recorded.
//
func (interpreter *Interpreter) SetOnRecordTraceHandler(function OnRecordTraceFunc) {
	interpreter.onRecordTrace = function
}

// SetOnResourceOwnerChangeHandler sets the function that is triggered when the owner of a resource changes.
//
func (interpreter *Interpreter) SetOnResourceOwnerChangeHandler(function OnResourceOwnerChangeFunc) {
	interpreter.onResourceOwnerChange = function
}

// SetOnMeterComputationFuncHandler sets the function that is triggered when a computation is about to happen.
//
func (interpreter *Interpreter) SetOnMeterComputationHandler(function OnMeterComputationFunc) {
	interpreter.onMeterComputation = function
}

// SetStorage sets the value that is used for storage operations.
func (interpreter *Interpreter) SetStorage(storage Storage) {
	interpreter.Storage = storage
}

// SetInjectedCompositeFieldsHandler sets the function that is used to initialize
// new composite values' fields
//
func (interpreter *Interpreter) SetInjectedCompositeFieldsHandler(function InjectedCompositeFieldsHandlerFunc) {
	interpreter.injectedCompositeFieldsHandler = function
}

// SetContractValueHandler sets the function that is used to handle imports of values
//
func (interpreter *Interpreter) SetContractValueHandler(function ContractValueHandlerFunc) {
	interpreter.contractValueHandler = function
}

// SetImportLocationHandler sets the function that is used to handle imports of locations.
//
func (interpreter *Interpreter) SetImportLocationHandler(function ImportLocationHandlerFunc) {
	interpreter.importLocationHandler = function
}

// SetPublicAccountHandler sets the function that is used to handle accounts.
//
func (interpreter *Interpreter) SetPublicAccountHandler(function PublicAccountHandlerFunc) {
	interpreter.publicAccountHandler = function
}

// SetUUIDHandler sets the function that is used to handle the generation of UUIDs.
//
func (interpreter *Interpreter) SetUUIDHandler(function UUIDHandlerFunc) {
	interpreter.uuidHandler = function
}

// SetPublicKeyValidationHandler sets the function that is used to handle public key validation.
//
func (interpreter *Interpreter) SetPublicKeyValidationHandler(function PublicKeyValidationHandlerFunc) {
	interpreter.PublicKeyValidationHandler = function
}

// SetBLSCryptoFunctions sets the functions that are used to handle certain BLS specific crypt functions.
//
func (interpreter *Interpreter) SetBLSCryptoFunctions(
	verifyPoP BLSVerifyPoPHandlerFunc,
	aggregateSignatures BLSAggregateSignaturesHandlerFunc,
	aggregatePublicKeys BLSAggregatePublicKeysHandlerFunc,
) {
	interpreter.BLSVerifyPoPHandler = verifyPoP
	interpreter.BLSAggregateSignaturesHandler = aggregateSignatures
	interpreter.BLSAggregatePublicKeysHandler = aggregatePublicKeys
}

// SetSignatureVerificationHandler sets the function that is used to handle signature validation.
//
func (interpreter *Interpreter) SetSignatureVerificationHandler(function SignatureVerificationHandlerFunc) {
	interpreter.SignatureVerificationHandler = function
}

// SetHashHandler sets the function that is used to hash.
//
func (interpreter *Interpreter) SetHashHandler(function HashHandlerFunc) {
	interpreter.HashHandler = function
}

// SetExitHandler sets the function that is used to handle end of execution.
//
func (interpreter *Interpreter) SetExitHandler(function ExitHandlerFunc) {
	interpreter.ExitHandler = function
}

// SetAllInterpreters sets the given map of interpreters as the map of all interpreters.
//
func (interpreter *Interpreter) SetAllInterpreters(allInterpreters map[common.LocationID]*Interpreter) {
	interpreter.allInterpreters = allInterpreters

	// Register self
	if interpreter.Location != nil {
		locationID := interpreter.Location.ID()
		interpreter.allInterpreters[locationID] = interpreter
	}
}

// SetAtreeValueValidationEnabled sets the atree value validation option.
//
func (interpreter *Interpreter) SetAtreeValueValidationEnabled(enabled bool) {
	interpreter.atreeValueValidationEnabled = enabled
}

// SetAtreeStorageValidationEnabled sets the atree storage validation option.
//
func (interpreter *Interpreter) SetAtreeStorageValidationEnabled(enabled bool) {
	interpreter.atreeStorageValidationEnabled = enabled
}

// SetTracingEnabled sets the tracing option.
//
func (interpreter *Interpreter) SetTracingEnabled(enabled bool) {
	interpreter.tracingEnabled = enabled
}

// SetInvalidatedResourceValidationEnabled sets the invalidated resource validation option.
//
func (interpreter *Interpreter) SetInvalidatedResourceValidationEnabled(enabled bool) {
	interpreter.invalidatedResourceValidationEnabled = enabled
}

// setTypeCodes sets the type codes.
//
func (interpreter *Interpreter) setTypeCodes(typeCodes TypeCodes) {
	interpreter.typeCodes = typeCodes
}

// SetDebugger sets the debugger.
//
func (interpreter *Interpreter) SetDebugger(debugger *Debugger) {
	interpreter.debugger = debugger
}

// locationRangeGetter returns a function that returns the location range
// for the given location and positioned element.
//
func locationRangeGetter(location common.Location, hasPosition ast.HasPosition) func() LocationRange {
	return func() LocationRange {
		return LocationRange{
			Location: location,
			Range:    ast.NewRangeFromPositioned(hasPosition),
		}
	}
}

func (interpreter *Interpreter) findVariable(name string) *Variable {
	return interpreter.activations.Find(name)
}

func (interpreter *Interpreter) findOrDeclareVariable(name string) *Variable {
	variable := interpreter.findVariable(name)
	if variable == nil {
		variable = interpreter.declareVariable(name, nil)
	}
	return variable
}

func (interpreter *Interpreter) setVariable(name string, variable *Variable) {
	interpreter.activations.Set(name, variable)
}

func (interpreter *Interpreter) Interpret() (err error) {
	if interpreter.interpreted {
		return
	}

	// recover internal panics and return them as an error
	defer interpreter.RecoverErrors(func(internalErr error) {
		err = internalErr
	})

	if interpreter.Program != nil {
		interpreter.Program.Program.Accept(interpreter)
	}

	interpreter.interpreted = true

	return nil
}

// visitGlobalDeclaration firsts interprets the global declaration,
// then finds the declaration and adds it to the globals
//
func (interpreter *Interpreter) visitGlobalDeclaration(declaration ast.Declaration) {
	declaration.Accept(interpreter)
	interpreter.declareGlobal(declaration)
}

func (interpreter *Interpreter) declareGlobal(declaration ast.Declaration) {
	identifier := declaration.DeclarationIdentifier()
	if identifier == nil {
		return
	}
	name := identifier.Identifier
	// NOTE: semantic analysis already checked possible invalid redeclaration
	interpreter.Globals.Set(name, interpreter.findVariable(name))
}

// invokeVariable looks up the function by the given name from global variables,
// checks the function type, and executes the function with the given arguments
func (interpreter *Interpreter) invokeVariable(
	functionName string,
	arguments []Value,
) (
	value Value,
	err error,
) {

	// function must be defined as a global variable
	variable, ok := interpreter.Globals.Get(functionName)
	if !ok {
		return nil, NotDeclaredError{
			ExpectedKind: common.DeclarationKindFunction,
			Name:         functionName,
		}
	}

	variableValue := variable.GetValue()

	// the global variable must be declared as a function
	functionValue, ok := variableValue.(FunctionValue)
	if !ok {
		return nil, NotInvokableError{
			Value: variableValue,
		}
	}

	functionVariable, ok := interpreter.Program.Elaboration.GlobalValues.Get(functionName)
	if !ok {
		panic(errors.NewUnreachableError())
	}
	ty := functionVariable.Type

	// function must be invokable
	functionType, ok := ty.(*sema.FunctionType)

	if !ok {
		return nil, NotInvokableError{
			Value: variableValue,
		}
	}

	return interpreter.prepareInvoke(functionValue, functionType, arguments)
}

func (interpreter *Interpreter) prepareInvokeTransaction(
	index int,
	arguments []Value,
) (value Value, err error) {
	if index >= len(interpreter.Transactions) {
		return nil, TransactionNotDeclaredError{Index: index}
	}

	functionValue := interpreter.Transactions[index]

	transactionType := interpreter.Program.Elaboration.TransactionTypes[index]
	functionType := transactionType.EntryPointFunctionType()

	return interpreter.prepareInvoke(functionValue, functionType, arguments)
}

func (interpreter *Interpreter) prepareInvoke(
	functionValue FunctionValue,
	functionType *sema.FunctionType,
	arguments []Value,
) (
	result Value,
	err error,
) {

	// ensures the invocation's argument count matches the function's parameter count

	parameters := functionType.Parameters
	parameterCount := len(parameters)
	argumentCount := len(arguments)

	if argumentCount != parameterCount {

		// if the function has defined optional parameters,
		// then the provided arguments must be equal to or greater than
		// the number of required parameters.
		if functionType.RequiredArgumentCount == nil ||
			argumentCount < *functionType.RequiredArgumentCount {

			return nil, ArgumentCountError{
				ParameterCount: parameterCount,
				ArgumentCount:  argumentCount,
			}
		}
	}

	getLocationRange := ReturnEmptyLocationRange

	preparedArguments := make([]Value, len(arguments))
	for i, argument := range arguments {
		parameterType := parameters[i].TypeAnnotation.Type

		// converts the argument into the parameter type declared by the function
		preparedArguments[i] = interpreter.ConvertAndBox(getLocationRange, argument, nil, parameterType)
	}

	// NOTE: can't fill argument types, as they are unknown
	invocation := Invocation{
		Arguments:        preparedArguments,
		GetLocationRange: getLocationRange,
		Interpreter:      interpreter,
	}

	return functionValue.invoke(invocation), nil
}

// Invoke invokes a global function with the given arguments
func (interpreter *Interpreter) Invoke(functionName string, arguments ...Value) (value Value, err error) {

	// recover internal panics and return them as an error
	defer interpreter.RecoverErrors(func(internalErr error) {
		err = internalErr
	})

	return interpreter.invokeVariable(functionName, arguments)
}

// InvokeFunction invokes a function value with the given invocation
func (interpreter *Interpreter) InvokeFunction(function FunctionValue, invocation Invocation) (value Value, err error) {

	// recover internal panics and return them as an error
	defer interpreter.RecoverErrors(func(internalErr error) {
		err = internalErr
	})

	value = function.invoke(invocation)
	return
}

func (interpreter *Interpreter) InvokeTransaction(index int, arguments ...Value) (err error) {

	// recover internal panics and return them as an error
	defer interpreter.RecoverErrors(func(internalErr error) {
		err = internalErr
	})

	_, err = interpreter.prepareInvokeTransaction(index, arguments)
	return err
}

func (interpreter *Interpreter) RecoverErrors(onError func(error)) {
	if r := recover(); r != nil {
		var err error
		switch r := r.(type) {
		case goRuntime.Error, ExternalError:
			// Don't recover Go's or external panics
			panic(r)
		case error:
			err = r
		default:
			err = fmt.Errorf("%s", r)
		}

		// if the error is not yet an interpreter error, wrap it
		if _, ok := err.(Error); !ok {

			// wrap the error with position information if needed

			_, ok := err.(ast.HasPosition)
			if !ok && interpreter.statement != nil {
				r := ast.NewRangeFromPositioned(interpreter.statement)

				err = PositionedError{
					Err:   err,
					Range: r,
				}
			}

			err = Error{
				Err:      err,
				Location: interpreter.Location,
			}
		}

		onError(err)
	}
}

func (interpreter *Interpreter) VisitProgram(program *ast.Program) ast.Repr {

	for _, declaration := range program.ImportDeclarations() {
		interpreter.visitGlobalDeclaration(declaration)
	}

	for _, declaration := range program.InterfaceDeclarations() {
		interpreter.visitGlobalDeclaration(declaration)
	}

	for _, declaration := range program.CompositeDeclarations() {
		interpreter.visitGlobalDeclaration(declaration)
	}

	for _, declaration := range program.FunctionDeclarations() {
		interpreter.visitGlobalDeclaration(declaration)
	}

	for _, declaration := range program.TransactionDeclarations() {
		interpreter.visitGlobalDeclaration(declaration)
	}

	// Finally, evaluate the global variable declarations,
	// which are effectively lazy declarations,
	// i.e. the value is evaluated on first access.
	//
	// This enables forward references, especially indirect ones
	// through functions, for example:
	//
	// ```
	// fun f(): Int {
	//    return g()
	// }
	//
	// let x = f()
	// let y = 0
	//
	// fun g(): Int {
	//     return y
	// }
	// ```
	//
	// Here, the variable `x` has an indirect forward reference
	// to variable `y`, through functions `f` and `g`.
	// When variable `x` is evaluated, it forces the evaluation of variable `y`.
	//
	// Variable declarations are still eagerly evaluated,
	// in the order they are declared.

	// First, for each variable declaration, declare a variable with a getter
	// which will evaluate the variable declaration. The resulting value
	// is reused for subsequent reads of the variable.

	variableDeclarationVariables := make([]*Variable, 0, len(program.VariableDeclarations()))

	for _, declaration := range program.VariableDeclarations() {

		// Rebind declaration, so the closure captures to current iteration's value,
		// i.e. the next iteration doesn't override `declaration`

		declaration := declaration

		identifier := declaration.Identifier.Identifier

		var variable *Variable

		variable = NewVariableWithGetter(func() Value {
			var result Value
			interpreter.visitVariableDeclaration(declaration, func(_ string, value Value) {
				result = value
			})

			// Global variables are lazily loaded. Therefore, start resource tracking also
			// lazily when the resource is used for the first time.
			// This is needed to support forward referencing.
			interpreter.startResourceTracking(
				result,
				variable,
				identifier,
				declaration.Identifier,
			)

			return result
		})
		interpreter.setVariable(identifier, variable)
		interpreter.Globals.Set(identifier, variable)

		variableDeclarationVariables = append(variableDeclarationVariables, variable)
	}

	// Second, force the evaluation of all variable declarations,
	// in the order they were declared.

	for _, variable := range variableDeclarationVariables {
		_ = variable.GetValue()
	}

	return nil
}

func (interpreter *Interpreter) VisitFunctionDeclaration(declaration *ast.FunctionDeclaration) ast.Repr {

	identifier := declaration.Identifier.Identifier

	functionType := interpreter.Program.Elaboration.FunctionDeclarationFunctionTypes[declaration]

	// NOTE: find *or* declare, as the function might have not been pre-declared (e.g. in the REPL)
	variable := interpreter.findOrDeclareVariable(identifier)

	// lexical scope: variables in functions are bound to what is visible at declaration time
	lexicalScope := interpreter.activations.CurrentOrNew()

	// make the function itself available inside the function
	lexicalScope.Set(identifier, variable)

	variable.SetValue(
		interpreter.functionDeclarationValue(
			declaration,
			functionType,
			lexicalScope,
		),
	)

	return nil
}

func (interpreter *Interpreter) functionDeclarationValue(
	declaration *ast.FunctionDeclaration,
	functionType *sema.FunctionType,
	lexicalScope *VariableActivation,
) *InterpretedFunctionValue {

	var preConditions ast.Conditions
	if declaration.FunctionBlock.PreConditions != nil {
		preConditions = *declaration.FunctionBlock.PreConditions
	}

	var beforeStatements []ast.Statement
	var rewrittenPostConditions ast.Conditions

	if declaration.FunctionBlock.PostConditions != nil {
		postConditionsRewrite :=
			interpreter.Program.Elaboration.PostConditionsRewrite[declaration.FunctionBlock.PostConditions]

		rewrittenPostConditions = postConditionsRewrite.RewrittenPostConditions
		beforeStatements = postConditionsRewrite.BeforeStatements
	}

	return NewInterpretedFunctionValue(
		interpreter,
		declaration.ParameterList,
		functionType,
		lexicalScope,
		beforeStatements,
		preConditions,
		declaration.FunctionBlock.Block.Statements,
		rewrittenPostConditions,
	)
}

func (interpreter *Interpreter) VisitBlock(block *ast.Block) ast.Repr {
	// block scope: each block gets an activation record
	interpreter.activations.PushNewWithCurrent()
	defer interpreter.activations.Pop()

	return interpreter.visitStatements(block.Statements)
}

func (interpreter *Interpreter) VisitFunctionBlock(_ *ast.FunctionBlock) ast.Repr {
	// NOTE: see visitBlock
	panic(errors.NewUnreachableError())
}

func (interpreter *Interpreter) visitFunctionBody(
	beforeStatements []ast.Statement,
	preConditions ast.Conditions,
	body func() controlReturn,
	postConditions ast.Conditions,
	returnType sema.Type,
) Value {

	// block scope: each function block gets an activation record
	interpreter.activations.PushNewWithCurrent()
	defer interpreter.activations.Pop()

	result := interpreter.visitStatements(beforeStatements)
	if ret, ok := result.(functionReturn); ok {
		return ret.Value
	}

	interpreter.visitConditions(preConditions)

	var returnValue Value

	if body != nil {
		result = body()
		if ret, ok := result.(functionReturn); ok {
			returnValue = ret.Value
		} else {
			returnValue = VoidValue{}
		}
	} else {
		returnValue = VoidValue{}
	}

	// If there is a return type, declare the constant `result`.
	// If it is a resource type, the constant has the same type as a reference to the return type.
	// If it is not a resource type, the constant has the same type as the return type.

	if returnType != sema.VoidType {
		var resultValue Value
		if returnType.IsResourceType() {
			resultValue = &EphemeralReferenceValue{
				Value:        returnValue,
				BorrowedType: returnType,
			}
		} else {
			resultValue = returnValue
		}
		interpreter.declareVariable(
			sema.ResultIdentifier,
			resultValue,
		)
	}

	interpreter.visitConditions(postConditions)

	return returnValue
}

func (interpreter *Interpreter) visitConditions(conditions []*ast.Condition) {
	for _, condition := range conditions {
		interpreter.visitCondition(condition)
	}
}

func (interpreter *Interpreter) visitCondition(condition *ast.Condition) {

	// Evaluate the condition as a statement, so we get position information in case of an error

	statement := &ast.ExpressionStatement{
		Expression: condition.Test,
	}

	result, ok := interpreter.evalStatement(statement).(ExpressionStatementResult)

	value, valueOk := result.Value.(BoolValue)

	if ok && valueOk && bool(value) {
		return
	}

	var message string
	if condition.Message != nil {
		messageValue := interpreter.evalExpression(condition.Message)
		message = messageValue.(*StringValue).Str
	}

	panic(ConditionError{
		ConditionKind: condition.Kind,
		Message:       message,
		LocationRange: locationRangeGetter(interpreter.Location, condition.Test)(),
	})
}

func (interpreter *Interpreter) declareValue(declaration ValueDeclaration) *Variable {

	if !declaration.ValueDeclarationAvailable(interpreter.Location) {
		return nil
	}

	return interpreter.declareVariable(
		declaration.ValueDeclarationName(),
		declaration.ValueDeclarationValue(interpreter),
	)
}

// declareVariable declares a variable in the latest scope
func (interpreter *Interpreter) declareVariable(identifier string, value Value) *Variable {
	// NOTE: semantic analysis already checked possible invalid redeclaration
	variable := NewVariableWithValue(value)
	interpreter.setVariable(identifier, variable)

	// TODO: add proper location info
	interpreter.startResourceTracking(value, variable, identifier, nil)

	return variable
}

func (interpreter *Interpreter) visitAssignment(
	transferOperation ast.TransferOperation,
	targetExpression ast.Expression, targetType sema.Type,
	valueExpression ast.Expression, valueType sema.Type,
	position ast.HasPosition,
) {
	// First evaluate the target, which results in a getter/setter function pair
	getterSetter := interpreter.assignmentGetterSetter(targetExpression)

	getLocationRange := locationRangeGetter(interpreter.Location, position)

	// If the assignment is a forced move,
	// ensure that the target is nil,
	// otherwise panic

	if transferOperation == ast.TransferOperationMoveForced {

		// If the force-move assignment is used for the initialization of a field,
		// then there is no prior value for the field, so allow missing

		const allowMissing = true

		target := getterSetter.get(allowMissing)

		if _, ok := target.(NilValue); !ok && target != nil {
			getLocationRange := locationRangeGetter(interpreter.Location, position)
			panic(ForceAssignmentToNonNilResourceError{
				LocationRange: getLocationRange(),
			})
		}
	}

	// Finally, evaluate the value, and assign it using the setter function

	value := interpreter.evalExpression(valueExpression)

	transferredValue := interpreter.transferAndConvert(value, valueType, targetType, getLocationRange)

	getterSetter.set(transferredValue)
}

// NOTE: only called for top-level composite declarations
func (interpreter *Interpreter) VisitCompositeDeclaration(declaration *ast.CompositeDeclaration) ast.Repr {

	// lexical scope: variables in functions are bound to what is visible at declaration time
	lexicalScope := interpreter.activations.CurrentOrNew()

	_, _ = interpreter.declareCompositeValue(declaration, lexicalScope)

	return nil
}

// declareCompositeValue creates and declares the value for
// the composite declaration.
//
// For all composite kinds a constructor function is created.
//
// The constructor is a host function which creates a new composite,
// calls the initializer (interpreted function), if any,
// and then returns the composite.
//
// Inside the initializer and all functions, `self` is bound to
// the new composite value, and the constructor itself is bound
//
// For contracts, `contractValueHandler` is used to declare
// a contract value / instance (singleton).
//
// For all other composite kinds the constructor function is declared.
//
func (interpreter *Interpreter) declareCompositeValue(
	declaration *ast.CompositeDeclaration,
	lexicalScope *VariableActivation,
) (
	scope *VariableActivation,
	variable *Variable,
) {
	if declaration.CompositeKind == common.CompositeKindEnum {
		return interpreter.declareEnumConstructor(declaration, lexicalScope)
	} else {
		return interpreter.declareNonEnumCompositeValue(declaration, lexicalScope)
	}
}

func (interpreter *Interpreter) declareNonEnumCompositeValue(
	declaration *ast.CompositeDeclaration,
	lexicalScope *VariableActivation,
) (
	scope *VariableActivation,
	variable *Variable,
) {
	identifier := declaration.Identifier.Identifier
	// NOTE: find *or* declare, as the function might have not been pre-declared (e.g. in the REPL)
	variable = interpreter.findOrDeclareVariable(identifier)

	// Make the value available in the initializer
	lexicalScope.Set(identifier, variable)

	// Evaluate nested declarations in a new scope, so values
	// of nested declarations won't be visible after the containing declaration

	nestedVariables := map[string]*Variable{}

	(func() {
		interpreter.activations.PushNewWithCurrent()
		defer interpreter.activations.Pop()

		// Pre-declare empty variables for all interfaces, composites, and function declarations
		predeclare := func(identifier ast.Identifier) {
			name := identifier.Identifier
			lexicalScope.Set(
				name,
				interpreter.declareVariable(name, nil),
			)
		}

		for _, nestedInterfaceDeclaration := range declaration.Members.Interfaces() {
			predeclare(nestedInterfaceDeclaration.Identifier)
		}

		for _, nestedCompositeDeclaration := range declaration.Members.Composites() {
			predeclare(nestedCompositeDeclaration.Identifier)
		}

		for _, nestedInterfaceDeclaration := range declaration.Members.Interfaces() {
			interpreter.declareInterface(nestedInterfaceDeclaration, lexicalScope)
		}

		for _, nestedCompositeDeclaration := range declaration.Members.Composites() {

			// Pass the lexical scope, which has the containing composite's value declared,
			// to the nested declarations so they can refer to it, and update the lexical scope
			// so the container's functions can refer to the nested composite's value

			var nestedVariable *Variable
			lexicalScope, nestedVariable =
				interpreter.declareCompositeValue(nestedCompositeDeclaration, lexicalScope)

			memberIdentifier := nestedCompositeDeclaration.Identifier.Identifier
			nestedVariables[memberIdentifier] = nestedVariable
		}
	})()

	compositeType := interpreter.Program.Elaboration.CompositeDeclarationTypes[declaration]

	constructorType := &sema.FunctionType{
		IsConstructor: true,
		Parameters:    compositeType.ConstructorParameters,
		ReturnTypeAnnotation: &sema.TypeAnnotation{
			Type: compositeType,
		},
		RequiredArgumentCount: nil,
	}

	var initializerFunction FunctionValue
	if declaration.CompositeKind == common.CompositeKindEvent {
		initializerFunction = NewHostFunctionValue(
			interpreter,
			func(invocation Invocation) Value {
				for i, argument := range invocation.Arguments {
					parameter := compositeType.ConstructorParameters[i]
					invocation.Self.SetMember(
						invocation.Interpreter,
						invocation.GetLocationRange,
						parameter.Identifier,
						argument,
					)
				}
				return nil
			},
			constructorType,
		)
	} else {
		compositeInitializerFunction := interpreter.compositeInitializerFunction(declaration, lexicalScope)
		if compositeInitializerFunction != nil {
			initializerFunction = compositeInitializerFunction
		}
	}

	var destructorFunction FunctionValue
	compositeDestructorFunction := interpreter.compositeDestructorFunction(declaration, lexicalScope)
	if compositeDestructorFunction != nil {
		destructorFunction = compositeDestructorFunction
	}

	functions := interpreter.compositeFunctions(declaration, lexicalScope)

	wrapFunctions := func(code WrapperCode) {

		// Wrap initializer

		initializerFunctionWrapper :=
			code.InitializerFunctionWrapper

		if initializerFunctionWrapper != nil {
			initializerFunction = initializerFunctionWrapper(initializerFunction)
		}

		// Wrap destructor

		destructorFunctionWrapper :=
			code.DestructorFunctionWrapper

		if destructorFunctionWrapper != nil {
			destructorFunction = destructorFunctionWrapper(destructorFunction)
		}

		// Wrap functions

		// Iterating over the map in a non-deterministic way is OK,
		// we only apply the function wrapper to each function,
		// the order does not matter.

		for name, functionWrapper := range code.FunctionWrappers { //nolint:maprangecheck
			functions[name] = functionWrapper(functions[name])
		}
	}

	// NOTE: First the conditions of the type requirements are evaluated,
	//  then the conditions of this composite's conformances
	//
	// Because the conditions are wrappers, they have to be applied
	// in reverse order: first the conformances, then the type requirements;
	// each conformances and type requirements in reverse order as well.

	for i := len(compositeType.ExplicitInterfaceConformances) - 1; i >= 0; i-- {
		conformance := compositeType.ExplicitInterfaceConformances[i]

		wrapFunctions(interpreter.typeCodes.InterfaceCodes[conformance.ID()])
	}

	typeRequirements := compositeType.TypeRequirements()

	for i := len(typeRequirements) - 1; i >= 0; i-- {
		typeRequirement := typeRequirements[i]

		wrapFunctions(interpreter.typeCodes.TypeRequirementCodes[typeRequirement.ID()])
	}

	interpreter.typeCodes.CompositeCodes[compositeType.ID()] = CompositeTypeCode{
		DestructorFunction: destructorFunction,
		CompositeFunctions: functions,
	}

	location := interpreter.Location

	qualifiedIdentifier := compositeType.QualifiedIdentifier()

	constructorGenerator := func(address common.Address) *HostFunctionValue {
		return NewHostFunctionValue(
			interpreter,
			func(invocation Invocation) Value {

				// Check that the resource is constructed
				// in the same location as it was declared

				if compositeType.Kind == common.CompositeKindResource &&
					!common.LocationsMatch(invocation.Interpreter.Location, compositeType.Location) {

					panic(ResourceConstructionError{
						CompositeType: compositeType,
						LocationRange: invocation.GetLocationRange(),
					})
				}

				// Load injected fields
				var injectedFields map[string]Value
				if interpreter.injectedCompositeFieldsHandler != nil {
					injectedFields = interpreter.injectedCompositeFieldsHandler(
						interpreter,
						location,
						qualifiedIdentifier,
						declaration.CompositeKind,
					)
				}

				var fields []CompositeField

				if declaration.CompositeKind == common.CompositeKindResource {

					if interpreter.uuidHandler == nil {
						panic(UUIDUnavailableError{
							LocationRange: invocation.GetLocationRange(),
						})
					}

					uuid, err := interpreter.uuidHandler()
					if err != nil {
						panic(err)
					}

					fields = append(
						fields,
						CompositeField{
							Name: sema.ResourceUUIDFieldName,
							Value: NewUInt64Value(
								interpreter,
								func() uint64 {
									return uuid
								},
							),
						},
					)
				}

				value := NewCompositeValue(
					interpreter,
					location,
					qualifiedIdentifier,
					declaration.CompositeKind,
					fields,
					address,
				)

				value.InjectedFields = injectedFields
				value.Functions = functions
				value.Destructor = destructorFunction

				invocation.Self = value

				if declaration.CompositeKind == common.CompositeKindContract {
					// NOTE: set the variable value immediately, as the contract value
					// needs to be available for nested declarations

					variable.SetValue(value)

					// Also, immediately set the nested values,
					// as the initializer of the contract may use nested declarations

					value.NestedVariables = nestedVariables
				}

				if initializerFunction != nil {
					// NOTE: arguments are already properly boxed by invocation expression

					_ = initializerFunction.invoke(invocation)
				}
				return value
			},
			constructorType,
		)
	}

	// Contract declarations declare a value / instance (singleton),
	// for all other composite kinds, the constructor is declared

	if declaration.CompositeKind == common.CompositeKindContract {
		variable.getter = func() Value {
			positioned := ast.NewRangeFromPositioned(declaration.Identifier)
			contract := interpreter.contractValueHandler(
				interpreter,
				compositeType,
				constructorGenerator,
				positioned,
			)
			contract.NestedVariables = nestedVariables
			return contract
		}
	} else {
		constructor := constructorGenerator(common.Address{})
		constructor.NestedVariables = nestedVariables
		variable.SetValue(constructor)
	}

	return lexicalScope, variable
}

func (interpreter *Interpreter) declareEnumConstructor(
	declaration *ast.CompositeDeclaration,
	lexicalScope *VariableActivation,
) (
	scope *VariableActivation,
	variable *Variable,
) {
	identifier := declaration.Identifier.Identifier
	// NOTE: find *or* declare, as the function might have not been pre-declared (e.g. in the REPL)
	variable = interpreter.findOrDeclareVariable(identifier)

	lexicalScope.Set(identifier, variable)

	compositeType := interpreter.Program.Elaboration.CompositeDeclarationTypes[declaration]
	qualifiedIdentifier := compositeType.QualifiedIdentifier()

	location := interpreter.Location

	intType := sema.IntType

	enumCases := declaration.Members.EnumCases()
	caseValues := make([]*CompositeValue, len(enumCases))

	constructorNestedVariables := map[string]*Variable{}

	for i, enumCase := range enumCases {

		// TODO: replace, avoid conversion
		rawValue := interpreter.convert(
			NewIntValueFromInt64(interpreter, int64(i)),
			intType,
			compositeType.EnumRawType,
		)

		caseValueFields := []CompositeField{
			{
				Name:  sema.EnumRawValueFieldName,
				Value: rawValue,
			},
		}

		caseValue := NewCompositeValue(
			interpreter,
			location,
			qualifiedIdentifier,
			declaration.CompositeKind,
			caseValueFields,
			common.Address{},
		)
		caseValues[i] = caseValue

		constructorNestedVariables[enumCase.Identifier.Identifier] =
			NewVariableWithValue(caseValue)
	}

	getLocationRange := locationRangeGetter(location, declaration)

	value := EnumConstructorFunction(
		interpreter,
		getLocationRange,
		compositeType,
		caseValues,
		constructorNestedVariables,
	)
	variable.SetValue(value)

	return lexicalScope, variable
}

func EnumConstructorFunction(
	inter *Interpreter,
	getLocationRange func() LocationRange,
	enumType *sema.CompositeType,
	caseValues []*CompositeValue,
	nestedVariables map[string]*Variable,
) *HostFunctionValue {

	// Prepare a lookup table based on the big-endian byte representation

	lookupTable := make(map[string]*CompositeValue)

	for _, caseValue := range caseValues {
		rawValue := caseValue.GetField(inter, getLocationRange, sema.EnumRawValueFieldName)
		rawValueBigEndianBytes := rawValue.(IntegerValue).ToBigEndianBytes()
		lookupTable[string(rawValueBigEndianBytes)] = caseValue
	}

	// Prepare the constructor function which performs a lookup in the lookup table

	constructor := NewHostFunctionValue(
		inter,
		func(invocation Invocation) Value {
			rawValue, ok := invocation.Arguments[0].(IntegerValue)
			if !ok {
				panic(errors.NewUnreachableError())
			}

			rawValueArgumentBigEndianBytes := rawValue.ToBigEndianBytes()

			caseValue, ok := lookupTable[string(rawValueArgumentBigEndianBytes)]
			if !ok {
				return NilValue{}
			}

			return NewSomeValueNonCopying(invocation.Interpreter, caseValue)
		},
		sema.EnumConstructorType(enumType),
	)

	constructor.NestedVariables = nestedVariables

	return constructor
}

func (interpreter *Interpreter) compositeInitializerFunction(
	compositeDeclaration *ast.CompositeDeclaration,
	lexicalScope *VariableActivation,
) *InterpretedFunctionValue {

	// TODO: support multiple overloaded initializers

	initializers := compositeDeclaration.Members.Initializers()
	var initializer *ast.SpecialFunctionDeclaration
	if len(initializers) == 0 {
		return nil
	}

	initializer = initializers[0]
	functionType := interpreter.Program.Elaboration.ConstructorFunctionTypes[initializer]

	parameterList := initializer.FunctionDeclaration.ParameterList

	var preConditions ast.Conditions
	if initializer.FunctionDeclaration.FunctionBlock.PreConditions != nil {
		preConditions = *initializer.FunctionDeclaration.FunctionBlock.PreConditions
	}

	statements := initializer.FunctionDeclaration.FunctionBlock.Block.Statements

	var beforeStatements []ast.Statement
	var rewrittenPostConditions ast.Conditions

	postConditions := initializer.FunctionDeclaration.FunctionBlock.PostConditions
	if postConditions != nil {
		postConditionsRewrite :=
			interpreter.Program.Elaboration.PostConditionsRewrite[postConditions]

		beforeStatements = postConditionsRewrite.BeforeStatements
		rewrittenPostConditions = postConditionsRewrite.RewrittenPostConditions
	}

	return NewInterpretedFunctionValue(
		interpreter,
		parameterList,
		functionType,
		lexicalScope,
		beforeStatements,
		preConditions,
		statements,
		rewrittenPostConditions,
	)
}

func (interpreter *Interpreter) compositeDestructorFunction(
	compositeDeclaration *ast.CompositeDeclaration,
	lexicalScope *VariableActivation,
) *InterpretedFunctionValue {

	destructor := compositeDeclaration.Members.Destructor()
	if destructor == nil {
		return nil
	}

	statements := destructor.FunctionDeclaration.FunctionBlock.Block.Statements

	var preConditions ast.Conditions

	conditions := destructor.FunctionDeclaration.FunctionBlock.PreConditions
	if conditions != nil {
		preConditions = *conditions
	}

	var beforeStatements []ast.Statement
	var rewrittenPostConditions ast.Conditions

	postConditions := destructor.FunctionDeclaration.FunctionBlock.PostConditions
	if postConditions != nil {
		postConditionsRewrite :=
			interpreter.Program.Elaboration.PostConditionsRewrite[postConditions]

		beforeStatements = postConditionsRewrite.BeforeStatements
		rewrittenPostConditions = postConditionsRewrite.RewrittenPostConditions
	}

	return NewInterpretedFunctionValue(
		interpreter,
		nil,
		emptyFunctionType,
		lexicalScope,
		beforeStatements,
		preConditions,
		statements,
		rewrittenPostConditions,
	)
}

func (interpreter *Interpreter) compositeFunctions(
	compositeDeclaration *ast.CompositeDeclaration,
	lexicalScope *VariableActivation,
) map[string]FunctionValue {

	functions := map[string]FunctionValue{}

	for _, functionDeclaration := range compositeDeclaration.Members.Functions() {
		name := functionDeclaration.Identifier.Identifier
		functions[name] =
			interpreter.compositeFunction(
				functionDeclaration,
				lexicalScope,
			)
	}

	return functions
}

func (interpreter *Interpreter) functionWrappers(
	members *ast.Members,
	lexicalScope *VariableActivation,
) map[string]FunctionWrapper {

	functionWrappers := map[string]FunctionWrapper{}

	for _, functionDeclaration := range members.Functions() {

		functionType := interpreter.Program.Elaboration.FunctionDeclarationFunctionTypes[functionDeclaration]

		name := functionDeclaration.Identifier.Identifier
		functionWrapper := interpreter.functionConditionsWrapper(
			functionDeclaration,
			functionType.ReturnTypeAnnotation.Type,
			lexicalScope,
		)
		if functionWrapper == nil {
			continue
		}
		functionWrappers[name] = functionWrapper
	}

	return functionWrappers
}

func (interpreter *Interpreter) compositeFunction(
	functionDeclaration *ast.FunctionDeclaration,
	lexicalScope *VariableActivation,
) *InterpretedFunctionValue {

	functionType := interpreter.Program.Elaboration.FunctionDeclarationFunctionTypes[functionDeclaration]

	var preConditions ast.Conditions

	if functionDeclaration.FunctionBlock.PreConditions != nil {
		preConditions = *functionDeclaration.FunctionBlock.PreConditions
	}

	var beforeStatements []ast.Statement
	var postConditions ast.Conditions

	if functionDeclaration.FunctionBlock.PostConditions != nil {

		postConditionsRewrite :=
			interpreter.Program.Elaboration.PostConditionsRewrite[functionDeclaration.FunctionBlock.PostConditions]

		beforeStatements = postConditionsRewrite.BeforeStatements
		postConditions = postConditionsRewrite.RewrittenPostConditions
	}

	parameterList := functionDeclaration.ParameterList
	statements := functionDeclaration.FunctionBlock.Block.Statements

	return NewInterpretedFunctionValue(
		interpreter,
		parameterList,
		functionType,
		lexicalScope,
		beforeStatements,
		preConditions,
		statements,
		postConditions,
	)
}

func (interpreter *Interpreter) VisitFieldDeclaration(_ *ast.FieldDeclaration) ast.Repr {
	// fields aren't interpreted
	panic(errors.NewUnreachableError())
}

func (interpreter *Interpreter) VisitEnumCaseDeclaration(_ *ast.EnumCaseDeclaration) ast.Repr {
	// enum cases aren't interpreted
	panic(errors.NewUnreachableError())
}

func (interpreter *Interpreter) checkValueTransferTargetType(value Value, targetType sema.Type) bool {

	if targetType == nil {
		return true
	}

	valueDynamicType := value.DynamicType(interpreter, SeenReferences{})
	if interpreter.IsSubType(valueDynamicType, targetType) {
		return true
	}

	// Handle function types:
	//
	// Static function types have parameter and return type information.
	// Dynamic function types do not (yet) have parameter and return types information.
	// Therefore, IsSubType currently returns false even in cases where
	// the function value is valid.
	//
	// For now, make this check more lenient and accept any function type (or Any/AnyStruct)

	unwrappedValueDynamicType := UnwrapOptionalDynamicType(valueDynamicType)
	if _, ok := unwrappedValueDynamicType.(FunctionDynamicType); ok {
		unwrappedTargetType := sema.UnwrapOptionalType(targetType)
		if _, ok := unwrappedTargetType.(*sema.FunctionType); ok {
			return true
		}

		switch unwrappedTargetType {
		case sema.AnyStructType, sema.AnyType:
			return true
		}
	}

	return false
}

func (interpreter *Interpreter) transferAndConvert(
	value Value,
	valueType, targetType sema.Type,
	getLocationRange func() LocationRange,
) Value {

	transferredValue := value.Transfer(
		interpreter,
		getLocationRange,
		atree.Address{},
		false,
		nil,
	)

	result := interpreter.ConvertAndBox(
		getLocationRange,
		transferredValue,
		valueType,
		targetType,
	)

	if !interpreter.checkValueTransferTargetType(result, targetType) {
		panic(ValueTransferTypeError{
			TargetType:    targetType,
			LocationRange: getLocationRange(),
		})
	}

	return result
}

// ConvertAndBox converts a value to a target type, and boxes in optionals and any value, if necessary
func (interpreter *Interpreter) ConvertAndBox(
	getLocationRange func() LocationRange,
	value Value,
	valueType, targetType sema.Type,
) Value {
	value = interpreter.convert(value, valueType, targetType)
	return interpreter.BoxOptional(getLocationRange, value, targetType)
}

func (interpreter *Interpreter) convert(value Value, valueType, targetType sema.Type) Value {
	if valueType == nil {
		return value
	}

	if _, valueIsOptional := valueType.(*sema.OptionalType); valueIsOptional {
		return value
	}

	unwrappedTargetType := sema.UnwrapOptionalType(targetType)

	switch unwrappedTargetType {
	case sema.IntType:
		if !valueType.Equal(unwrappedTargetType) {
			return ConvertInt(interpreter, value)
		}

	case sema.UIntType:
		if !valueType.Equal(unwrappedTargetType) {
			return ConvertUInt(interpreter, value)
		}

	// Int*
	case sema.Int8Type:
		if !valueType.Equal(unwrappedTargetType) {
			return ConvertInt8(interpreter, value)
		}

	case sema.Int16Type:
		if !valueType.Equal(unwrappedTargetType) {
			return ConvertInt16(interpreter, value)
		}

	case sema.Int32Type:
		if !valueType.Equal(unwrappedTargetType) {
			return ConvertInt32(interpreter, value)
		}

	case sema.Int64Type:
		if !valueType.Equal(unwrappedTargetType) {
			return ConvertInt64(interpreter, value)
		}

	case sema.Int128Type:
		if !valueType.Equal(unwrappedTargetType) {
			return ConvertInt128(interpreter, value)
		}

	case sema.Int256Type:
		if !valueType.Equal(unwrappedTargetType) {
			return ConvertInt256(interpreter, value)
		}

	// UInt*
	case sema.UInt8Type:
		if !valueType.Equal(unwrappedTargetType) {
			return ConvertUInt8(interpreter, value)
		}

	case sema.UInt16Type:
		if !valueType.Equal(unwrappedTargetType) {
			return ConvertUInt16(interpreter, value)
		}

	case sema.UInt32Type:
		if !valueType.Equal(unwrappedTargetType) {
			return ConvertUInt32(interpreter, value)
		}

	case sema.UInt64Type:
		if !valueType.Equal(unwrappedTargetType) {
			return ConvertUInt64(interpreter, value)
		}

	case sema.UInt128Type:
		if !valueType.Equal(unwrappedTargetType) {
			return ConvertUInt128(interpreter, value)
		}

	case sema.UInt256Type:
		if !valueType.Equal(unwrappedTargetType) {
			return ConvertUInt256(interpreter, value)
		}

	// Word*
	case sema.Word8Type:
		if !valueType.Equal(unwrappedTargetType) {
			return ConvertWord8(interpreter, value)
		}

	case sema.Word16Type:
		if !valueType.Equal(unwrappedTargetType) {
			return ConvertWord16(interpreter, value)
		}

	case sema.Word32Type:
		if !valueType.Equal(unwrappedTargetType) {
			return ConvertWord32(interpreter, value)
		}

	case sema.Word64Type:
		if !valueType.Equal(unwrappedTargetType) {
			return ConvertWord64(interpreter, value)
		}

	// Fix*

	case sema.Fix64Type:
		if !valueType.Equal(unwrappedTargetType) {
			return ConvertFix64(value)
		}

	case sema.UFix64Type:
		if !valueType.Equal(unwrappedTargetType) {
			return ConvertUFix64(value)
		}
	}

	switch unwrappedTargetType.(type) {
	case *sema.AddressType:
		if !valueType.Equal(unwrappedTargetType) {
			return ConvertAddress(interpreter, value)
		}
	}

	return value
}

// BoxOptional boxes a value in optionals, if necessary
func (interpreter *Interpreter) BoxOptional(
	getLocationRange func() LocationRange,
	value Value,
	targetType sema.Type,
) Value {

	inner := value

	for {
		optionalType, ok := targetType.(*sema.OptionalType)
		if !ok {
			break
		}

		switch typedInner := inner.(type) {
		case *SomeValue:
			inner = typedInner.InnerValue(interpreter, getLocationRange)

		case NilValue:
			// NOTE: nested nil will be unboxed!
			return inner

		default:
			value = NewSomeValueNonCopying(interpreter, value)
		}

		targetType = optionalType.Type
	}
	return value
}

func (interpreter *Interpreter) Unbox(getLocationRange func() LocationRange, value Value) Value {
	for {
		some, ok := value.(*SomeValue)
		if !ok {
			return value
		}

		value = some.InnerValue(interpreter, getLocationRange)
	}
}

// NOTE: only called for top-level interface declarations
func (interpreter *Interpreter) VisitInterfaceDeclaration(declaration *ast.InterfaceDeclaration) ast.Repr {

	// lexical scope: variables in functions are bound to what is visible at declaration time
	lexicalScope := interpreter.activations.CurrentOrNew()

	interpreter.declareInterface(declaration, lexicalScope)

	return nil
}

func (interpreter *Interpreter) declareInterface(
	declaration *ast.InterfaceDeclaration,
	lexicalScope *VariableActivation,
) {
	// Evaluate nested declarations in a new scope, so values
	// of nested declarations won't be visible after the containing declaration

	(func() {
		interpreter.activations.PushNewWithCurrent()
		defer interpreter.activations.Pop()

		for _, nestedInterfaceDeclaration := range declaration.Members.Interfaces() {
			interpreter.declareInterface(nestedInterfaceDeclaration, lexicalScope)
		}

		for _, nestedCompositeDeclaration := range declaration.Members.Composites() {
			interpreter.declareTypeRequirement(nestedCompositeDeclaration, lexicalScope)
		}
	})()

	interfaceType := interpreter.Program.Elaboration.InterfaceDeclarationTypes[declaration]
	typeID := interfaceType.ID()

	initializerFunctionWrapper := interpreter.initializerFunctionWrapper(declaration.Members, lexicalScope)
	destructorFunctionWrapper := interpreter.destructorFunctionWrapper(declaration.Members, lexicalScope)
	functionWrappers := interpreter.functionWrappers(declaration.Members, lexicalScope)

	interpreter.typeCodes.InterfaceCodes[typeID] = WrapperCode{
		InitializerFunctionWrapper: initializerFunctionWrapper,
		DestructorFunctionWrapper:  destructorFunctionWrapper,
		FunctionWrappers:           functionWrappers,
	}
}

func (interpreter *Interpreter) declareTypeRequirement(
	declaration *ast.CompositeDeclaration,
	lexicalScope *VariableActivation,
) {
	// Evaluate nested declarations in a new scope, so values
	// of nested declarations won't be visible after the containing declaration

	(func() {
		interpreter.activations.PushNewWithCurrent()
		defer interpreter.activations.Pop()

		for _, nestedInterfaceDeclaration := range declaration.Members.Interfaces() {
			interpreter.declareInterface(nestedInterfaceDeclaration, lexicalScope)
		}

		for _, nestedCompositeDeclaration := range declaration.Members.Composites() {
			interpreter.declareTypeRequirement(nestedCompositeDeclaration, lexicalScope)
		}
	})()

	compositeType := interpreter.Program.Elaboration.CompositeDeclarationTypes[declaration]
	typeID := compositeType.ID()

	initializerFunctionWrapper := interpreter.initializerFunctionWrapper(declaration.Members, lexicalScope)
	destructorFunctionWrapper := interpreter.destructorFunctionWrapper(declaration.Members, lexicalScope)
	functionWrappers := interpreter.functionWrappers(declaration.Members, lexicalScope)

	interpreter.typeCodes.TypeRequirementCodes[typeID] = WrapperCode{
		InitializerFunctionWrapper: initializerFunctionWrapper,
		DestructorFunctionWrapper:  destructorFunctionWrapper,
		FunctionWrappers:           functionWrappers,
	}
}

func (interpreter *Interpreter) initializerFunctionWrapper(
	members *ast.Members,
	lexicalScope *VariableActivation,
) FunctionWrapper {

	// TODO: support multiple overloaded initializers

	initializers := members.Initializers()
	if len(initializers) == 0 {
		return nil
	}

	firstInitializer := initializers[0]
	if firstInitializer.FunctionDeclaration.FunctionBlock == nil {
		return nil
	}

	return interpreter.functionConditionsWrapper(
		firstInitializer.FunctionDeclaration,
		sema.VoidType,
		lexicalScope,
	)
}

func (interpreter *Interpreter) destructorFunctionWrapper(
	members *ast.Members,
	lexicalScope *VariableActivation,
) FunctionWrapper {

	destructor := members.Destructor()
	if destructor == nil {
		return nil
	}

	return interpreter.functionConditionsWrapper(
		destructor.FunctionDeclaration,
		sema.VoidType,
		lexicalScope,
	)
}

func (interpreter *Interpreter) functionConditionsWrapper(
	declaration *ast.FunctionDeclaration,
	returnType sema.Type,
	lexicalScope *VariableActivation,
) FunctionWrapper {

	if declaration.FunctionBlock == nil {
		return nil
	}

	var preConditions ast.Conditions
	if declaration.FunctionBlock.PreConditions != nil {
		preConditions = *declaration.FunctionBlock.PreConditions
	}

	var beforeStatements []ast.Statement
	var rewrittenPostConditions ast.Conditions

	if declaration.FunctionBlock.PostConditions != nil {

		postConditionsRewrite :=
			interpreter.Program.Elaboration.PostConditionsRewrite[declaration.FunctionBlock.PostConditions]

		beforeStatements = postConditionsRewrite.BeforeStatements
		rewrittenPostConditions = postConditionsRewrite.RewrittenPostConditions
	}

	return func(inner FunctionValue) FunctionValue {
		// Construct a raw HostFunctionValue without a type,
		// instead of using NewHostFunctionValue, which requires a type.
		//
		// This host function value is an internally created and used function,
		// and can never be passed around as a value.
		// Hence, the type is not required.

		return &HostFunctionValue{
			Function: func(invocation Invocation) Value {
				// Start a new activation record.
				// Lexical scope: use the function declaration's activation record,
				// not the current one (which would be dynamic scope)
				interpreter.activations.PushNewWithParent(lexicalScope)
				defer interpreter.activations.Pop()

				if declaration.ParameterList != nil {
					interpreter.bindParameterArguments(
						declaration.ParameterList,
						invocation.Arguments,
					)
				}

				if invocation.Self != nil {
					interpreter.declareVariable(sema.SelfIdentifier, invocation.Self)
				}

				// NOTE: The `inner` function might be nil.
				//   This is the case if the conforming type did not declare a function.

				var body func() controlReturn
				if inner != nil {
					// NOTE: It is important to wrap the invocation in a function,
					//  so the inner function isn't invoked here

					body = func() controlReturn {

						// NOTE: It is important to actually return the value returned
						//   from the inner function, otherwise it is lost

						returnValue := inner.invoke(invocation)
						return functionReturn{returnValue}
					}
				}

				return interpreter.visitFunctionBody(
					beforeStatements,
					preConditions,
					body,
					rewrittenPostConditions,
					returnType,
				)
			},
		}
	}
}

func (interpreter *Interpreter) EnsureLoaded(
	location common.Location,
) *Interpreter {
	return interpreter.ensureLoadedWithLocationHandler(
		location,
		func() Import {
			return interpreter.importLocationHandler(interpreter, location)
		},
	)
}

func (interpreter *Interpreter) ensureLoadedWithLocationHandler(
	location common.Location,
	loadLocation func() Import,
) *Interpreter {

	locationID := location.ID()

	// If a sub-interpreter already exists, return it

	subInterpreter := interpreter.allInterpreters[locationID]
	if subInterpreter != nil {
		return subInterpreter
	}

	// Load the import

	var virtualImport *VirtualImport

	imported := loadLocation()

	switch imported := imported.(type) {
	case InterpreterImport:
		subInterpreter = imported.Interpreter
		err := subInterpreter.Interpret()
		if err != nil {
			panic(err)
		}

		return subInterpreter

	case VirtualImport:
		virtualImport = &imported

		var err error
		// NOTE: virtual import, no program
		subInterpreter, err = interpreter.NewSubInterpreter(nil, location)
		if err != nil {
			panic(err)
		}

		// If the imported location is a virtual import,
		// prepare the interpreter

		for _, global := range virtualImport.Globals {
			variable := NewVariableWithValue(global.Value)
			subInterpreter.setVariable(global.Name, variable)
			subInterpreter.Globals.Set(global.Name, variable)
		}

		subInterpreter.typeCodes.
			Merge(virtualImport.TypeCodes)

		// Virtual import does not register interpreter itself,
		// unlike InterpreterImport
		interpreter.allInterpreters[locationID] = subInterpreter

		subInterpreter.Program = &Program{
			Elaboration: virtualImport.Elaboration,
		}

		return subInterpreter

	default:
		panic(errors.NewUnreachableError())
	}
}

func (interpreter *Interpreter) NewSubInterpreter(
	program *Program,
	location common.Location,
	options ...Option,
) (
	*Interpreter,
	error,
) {

	defaultOptions := []Option{
		WithStorage(interpreter.Storage),
		WithPredeclaredValues(interpreter.PredeclaredValues),
		WithOnEventEmittedHandler(interpreter.onEventEmitted),
		WithOnStatementHandler(interpreter.onStatement),
		WithOnLoopIterationHandler(interpreter.onLoopIteration),
		WithOnFunctionInvocationHandler(interpreter.onFunctionInvocation),
		WithOnInvokedFunctionReturnHandler(interpreter.onInvokedFunctionReturn),
		WithInjectedCompositeFieldsHandler(interpreter.injectedCompositeFieldsHandler),
		WithContractValueHandler(interpreter.contractValueHandler),
		WithImportLocationHandler(interpreter.importLocationHandler),
		WithUUIDHandler(interpreter.uuidHandler),
		WithAllInterpreters(interpreter.allInterpreters),
		WithAtreeValueValidationEnabled(interpreter.atreeValueValidationEnabled),
		WithAtreeStorageValidationEnabled(interpreter.atreeStorageValidationEnabled),
		withTypeCodes(interpreter.typeCodes),
		withReferencedResourceKindedValues(interpreter.referencedResourceKindedValues),
		WithPublicAccountHandler(interpreter.publicAccountHandler),
		WithPublicKeyValidationHandler(interpreter.PublicKeyValidationHandler),
		WithSignatureVerificationHandler(interpreter.SignatureVerificationHandler),
		WithHashHandler(interpreter.HashHandler),
		WithBLSCryptoFunctions(
			interpreter.BLSVerifyPoPHandler,
			interpreter.BLSAggregateSignaturesHandler,
			interpreter.BLSAggregatePublicKeysHandler,
		),
		WithDebugger(interpreter.debugger),
		WithExitHandler(interpreter.ExitHandler),
		WithTracingEnabled(interpreter.tracingEnabled),
		WithOnRecordTraceHandler(interpreter.onRecordTrace),
		WithOnResourceOwnerChangeHandler(interpreter.onResourceOwnerChange),
		WithOnMeterComputationFuncHandler(interpreter.onMeterComputation),
		WithMemoryGauge(interpreter.memoryGauge),
	}

	return NewInterpreter(
		program,
		location,
		append(
			defaultOptions,
			options...,
		)...,
	)
}

func (interpreter *Interpreter) storedValueExists(
	storageAddress common.Address,
	domain string,
	identifier string,
) bool {
	accountStorage := interpreter.Storage.GetStorageMap(storageAddress, domain)
	return accountStorage.ValueExists(identifier)
}

func (interpreter *Interpreter) ReadStored(
	storageAddress common.Address,
	domain string,
	identifier string,
) Value {
	accountStorage := interpreter.Storage.GetStorageMap(storageAddress, domain)
	return accountStorage.ReadValue(interpreter, identifier)
}

func (interpreter *Interpreter) writeStored(
	storageAddress common.Address,
	domain string,
	identifier string,
	value Value,
) {
	accountStorage := interpreter.Storage.GetStorageMap(storageAddress, domain)
	accountStorage.WriteValue(interpreter, identifier, value)
}

type ValueConverterDeclaration struct {
	name         string
	convert      func(*Interpreter, Value) Value
	min          Value
	max          Value
	functionType *sema.FunctionType
}

// It would be nice if return types in Go's function types would be covariant
//
var ConverterDeclarations = []ValueConverterDeclaration{
	{
		name:         sema.IntTypeName,
		functionType: sema.NumberConversionFunctionType(sema.IntType),
		convert: func(interpreter *Interpreter, value Value) Value {
			return ConvertInt(interpreter, value)
		},
	},
	{
		name:         sema.UIntTypeName,
		functionType: sema.NumberConversionFunctionType(sema.UIntType),
		convert: func(interpreter *Interpreter, value Value) Value {
			return ConvertUInt(interpreter, value)
		},
		min: NewUnmeteredUIntValueFromBigInt(sema.UIntTypeMin),
	},
	{
		name:         sema.Int8TypeName,
		functionType: sema.NumberConversionFunctionType(sema.Int8Type),
		convert: func(interpreter *Interpreter, value Value) Value {
			return ConvertInt8(interpreter, value)
		},
		min: NewUnmeteredInt8Value(math.MinInt8),
		max: NewUnmeteredInt8Value(math.MaxInt8),
	},
	{
		name:         sema.Int16TypeName,
		functionType: sema.NumberConversionFunctionType(sema.Int16Type),
		convert: func(interpreter *Interpreter, value Value) Value {
			return ConvertInt16(interpreter, value)
		},
		min: NewUnmeteredInt16Value(math.MinInt16),
		max: NewUnmeteredInt16Value(math.MaxInt16),
	},
	{
		name:         sema.Int32TypeName,
		functionType: sema.NumberConversionFunctionType(sema.Int32Type),
		convert: func(interpreter *Interpreter, value Value) Value {
			return ConvertInt32(interpreter, value)
		},
		min: NewUnmeteredInt32Value(math.MinInt32),
		max: NewUnmeteredInt32Value(math.MaxInt32),
	},
	{
		name:         sema.Int64TypeName,
		functionType: sema.NumberConversionFunctionType(sema.Int64Type),
		convert: func(interpreter *Interpreter, value Value) Value {
			return ConvertInt64(interpreter, value)
		},
		min: NewUnmeteredInt64Value(math.MinInt64),
		max: NewUnmeteredInt64Value(math.MaxInt64),
	},
	{
		name:         sema.Int128TypeName,
		functionType: sema.NumberConversionFunctionType(sema.Int128Type),
		convert: func(interpreter *Interpreter, value Value) Value {
			return ConvertInt128(interpreter, value)
		},
		min: NewUnmeteredInt128ValueFromBigInt(sema.Int128TypeMinIntBig),
		max: NewUnmeteredInt128ValueFromBigInt(sema.Int128TypeMaxIntBig),
	},
	{
		name:         sema.Int256TypeName,
		functionType: sema.NumberConversionFunctionType(sema.Int256Type),
		convert: func(interpreter *Interpreter, value Value) Value {
			return ConvertInt256(interpreter, value)
		},
		min: NewUnmeteredInt256ValueFromBigInt(sema.Int256TypeMinIntBig),
		max: NewUnmeteredInt256ValueFromBigInt(sema.Int256TypeMaxIntBig),
	},
	{
		name:         sema.UInt8TypeName,
		functionType: sema.NumberConversionFunctionType(sema.UInt8Type),
		convert: func(interpreter *Interpreter, value Value) Value {
			return ConvertUInt8(interpreter, value)
		},
		min: NewUnmeteredUInt8Value(0),
		max: NewUnmeteredUInt8Value(math.MaxUint8),
	},
	{
		name:         sema.UInt16TypeName,
		functionType: sema.NumberConversionFunctionType(sema.UInt16Type),
		convert: func(interpreter *Interpreter, value Value) Value {
			return ConvertUInt16(interpreter, value)
		},
		min: NewUnmeteredUInt16Value(0),
		max: NewUnmeteredUInt16Value(math.MaxUint16),
	},
	{
		name:         sema.UInt32TypeName,
		functionType: sema.NumberConversionFunctionType(sema.UInt32Type),
		convert: func(interpreter *Interpreter, value Value) Value {
			return ConvertUInt32(interpreter, value)
		},
		min: NewUnmeteredUInt32Value(0),
		max: NewUnmeteredUInt32Value(math.MaxUint32),
	},
	{
		name:         sema.UInt64TypeName,
		functionType: sema.NumberConversionFunctionType(sema.UInt64Type),
		convert: func(interpreter *Interpreter, value Value) Value {
			return ConvertUInt64(interpreter, value)
		},
		min: NewUnmeteredUInt64Value(0),
		max: NewUnmeteredUInt64Value(math.MaxUint64),
	},
	{
		name:         sema.UInt128TypeName,
		functionType: sema.NumberConversionFunctionType(sema.UInt128Type),
		convert: func(interpreter *Interpreter, value Value) Value {
			return ConvertUInt128(interpreter, value)
		},
		min: NewUnmeteredUInt128ValueFromUint64(0),
		max: NewUnmeteredUInt128ValueFromBigInt(sema.UInt128TypeMaxIntBig),
	},
	{
		name:         sema.UInt256TypeName,
		functionType: sema.NumberConversionFunctionType(sema.UInt256Type),
		convert: func(interpreter *Interpreter, value Value) Value {
			return ConvertUInt256(interpreter, value)
		},
		min: NewUnmeteredUInt256ValueFromUint64(0),
		max: NewUnmeteredUInt256ValueFromBigInt(sema.UInt256TypeMaxIntBig),
	},
	{
		name:         sema.Word8TypeName,
		functionType: sema.NumberConversionFunctionType(sema.Word8Type),
		convert: func(interpreter *Interpreter, value Value) Value {
			return ConvertWord8(interpreter, value)
		},
		min: NewUnmeteredWord8Value(0),
		max: NewUnmeteredWord8Value(math.MaxUint8),
	},
	{
		name:         sema.Word16TypeName,
		functionType: sema.NumberConversionFunctionType(sema.Word16Type),
		convert: func(interpreter *Interpreter, value Value) Value {
			return ConvertWord16(interpreter, value)
		},
		min: NewUnmeteredWord16Value(0),
		max: NewUnmeteredWord16Value(math.MaxUint16),
	},
	{
		name:         sema.Word32TypeName,
		functionType: sema.NumberConversionFunctionType(sema.Word32Type),
		convert: func(interpreter *Interpreter, value Value) Value {
			return ConvertWord32(interpreter, value)
		},
		min: NewUnmeteredWord32Value(0),
		max: NewUnmeteredWord32Value(math.MaxUint32),
	},
	{
		name:         sema.Word64TypeName,
		functionType: sema.NumberConversionFunctionType(sema.Word64Type),
		convert: func(interpreter *Interpreter, value Value) Value {
			return ConvertWord64(interpreter, value)
		},
		min: NewUnmeteredWord64Value(0),
		max: NewUnmeteredWord64Value(math.MaxUint64),
	},
	{
		name:         sema.Fix64TypeName,
		functionType: sema.NumberConversionFunctionType(sema.Fix64Type),
		convert: func(_ *Interpreter, value Value) Value {
			return ConvertFix64(value)
		},
		min: Fix64Value(math.MinInt64),
		max: Fix64Value(math.MaxInt64),
	},
	{
		name:         sema.UFix64TypeName,
		functionType: sema.NumberConversionFunctionType(sema.UFix64Type),
		convert: func(_ *Interpreter, value Value) Value {
			return ConvertUFix64(value)
		},
		min: UFix64Value(0),
		max: UFix64Value(math.MaxUint64),
	},
	{
		name:         sema.AddressTypeName,
		functionType: sema.AddressConversionFunctionType,
		convert: func(interpreter *Interpreter, value Value) Value {
			return ConvertAddress(interpreter, value)
		},
	},
	{
		name:         sema.PublicPathType.Name,
		functionType: sema.PublicPathConversionFunctionType,
		convert:      ConvertPublicPath,
	},
	{
		name:         sema.PrivatePathType.Name,
		functionType: sema.PrivatePathConversionFunctionType,
		convert:      ConvertPrivatePath,
	},
	{
		name:         sema.StoragePathType.Name,
		functionType: sema.StoragePathConversionFunctionType,
		convert:      ConvertStoragePath,
	},
}

func lookupInterface(interpreter *Interpreter, typeID string) (*sema.InterfaceType, error) {
	location, qualifiedIdentifier, err := common.DecodeTypeID(typeID)
	// if the typeID is invalid, return nil
	if err != nil {
		return nil, err
	}

	typ, err := interpreter.getInterfaceType(location, qualifiedIdentifier)
	if err != nil {
		return nil, err
	}

	return typ, nil
}

func lookupComposite(interpreter *Interpreter, typeID string) (*sema.CompositeType, error) {
	location, qualifiedIdentifier, err := common.DecodeTypeID(typeID)
	// if the typeID is invalid, return nil
	if err != nil {
		return nil, err
	}

	typ, err := interpreter.GetCompositeType(location, qualifiedIdentifier, common.TypeID(typeID))
	if err != nil {
		return nil, err
	}

	return typ, nil
}

func init() {

	converterNames := make(map[string]struct{}, len(ConverterDeclarations))

	for _, converterDeclaration := range ConverterDeclarations {
		converterNames[converterDeclaration.name] = struct{}{}
	}

	for _, numberType := range sema.AllNumberTypes {

		// Only leaf number types require a converter,
		// "hierarchy" number types don't need one

		switch numberType {
		case sema.NumberType, sema.SignedNumberType,
			sema.IntegerType, sema.SignedIntegerType,
			sema.FixedPointType, sema.SignedFixedPointType:
			continue
		}

		if _, ok := converterNames[numberType.String()]; !ok {
			panic(fmt.Sprintf("missing converter for number type: %s", numberType))
		}
	}

	// We assign this here because it depends on the interpreter, so this breaks the initialization cycle
	defineBaseValue(
		baseActivation,
		"DictionaryType",
		NewUnmeteredHostFunctionValue(
			func(invocation Invocation) Value {
				keyTypeValue, ok := invocation.Arguments[0].(TypeValue)
				if !ok {
					panic(errors.NewUnreachableError())
				}

				valueTypeValue, ok := invocation.Arguments[1].(TypeValue)
				if !ok {
					panic(errors.NewUnreachableError())
				}

				keyType := keyTypeValue.Type
				valueType := valueTypeValue.Type

				// if the given key is not a valid dictionary key, it wouldn't make sense to create this type
				if keyType == nil ||
					!sema.IsValidDictionaryKeyType(invocation.Interpreter.MustConvertStaticToSemaType(keyType)) {
					return NilValue{}
				}

				return NewSomeValueNonCopying(
					invocation.Interpreter,
					TypeValue{
						Type: DictionaryStaticType{
							KeyType:   keyType,
							ValueType: valueType,
						},
					},
				)
			},
			sema.DictionaryTypeFunctionType,
		))

	defineBaseValue(
		baseActivation,
		"CompositeType",
		NewUnmeteredHostFunctionValue(
			func(invocation Invocation) Value {
				typeIDValue, ok := invocation.Arguments[0].(*StringValue)
				if !ok {
					panic(errors.NewUnreachableError())
				}
				typeID := typeIDValue.Str

				composite, err := lookupComposite(invocation.Interpreter, typeID)
				if err != nil {
					return NilValue{}
				}

				return NewSomeValueNonCopying(
					invocation.Interpreter,
					TypeValue{
						Type: ConvertSemaToStaticType(composite),
					},
				)
			},
			sema.CompositeTypeFunctionType,
		),
	)

	defineBaseValue(
		baseActivation,
		"InterfaceType",
		NewUnmeteredHostFunctionValue(
			func(invocation Invocation) Value {
				typeIDValue, ok := invocation.Arguments[0].(*StringValue)
				if !ok {
					panic(errors.NewUnreachableError())
				}
				typeID := typeIDValue.Str

				interfaceType, err := lookupInterface(invocation.Interpreter, typeID)
				if err != nil {
					return NilValue{}
				}

				return NewSomeValueNonCopying(
					invocation.Interpreter,
					TypeValue{
						Type: ConvertSemaToStaticType(interfaceType),
					},
				)
			},
			sema.InterfaceTypeFunctionType,
		),
	)

	defineBaseValue(
		baseActivation,
		"FunctionType",
		NewUnmeteredHostFunctionValue(
			func(invocation Invocation) Value {
				parameters, ok := invocation.Arguments[0].(*ArrayValue)
				if !ok {
					panic(errors.NewUnreachableError())
				}

				typeValue, ok := invocation.Arguments[1].(TypeValue)
				if !ok {
					panic(errors.NewUnreachableError())
				}

				returnType := invocation.Interpreter.MustConvertStaticToSemaType(typeValue.Type)
				parameterTypes := make([]*sema.Parameter, 0, parameters.Count())
				parameters.Iterate(invocation.Interpreter, func(param Value) bool {
					semaType := invocation.Interpreter.MustConvertStaticToSemaType(param.(TypeValue).Type)
					parameterTypes = append(
						parameterTypes,
						&sema.Parameter{
							TypeAnnotation: sema.NewTypeAnnotation(semaType),
						},
					)

					// Continue iteration
					return true
				})
				return TypeValue{
					Type: FunctionStaticType{
						Type: &sema.FunctionType{
							ReturnTypeAnnotation: sema.NewTypeAnnotation(returnType),
							Parameters:           parameterTypes,
						},
					}}
			},
			sema.FunctionTypeFunctionType,
		),
	)

	defineBaseValue(
		baseActivation,
		"RestrictedType",
		NewUnmeteredHostFunctionValue(
			RestrictedTypeFunction,
			sema.RestrictedTypeFunctionType,
		),
	)
}

func RestrictedTypeFunction(invocation Invocation) Value {
	interpreter := invocation.Interpreter

	restrictionIDs, ok := invocation.Arguments[1].(*ArrayValue)
	if !ok {
		panic(errors.NewUnreachableError())
	}

	staticRestrictions := make([]InterfaceStaticType, 0, restrictionIDs.Count())
	semaRestrictions := make([]*sema.InterfaceType, 0, restrictionIDs.Count())

	var invalidRestrictionID bool
	restrictionIDs.Iterate(invocation.Interpreter, func(typeID Value) bool {
		typeIDValue, ok := typeID.(*StringValue)
		if !ok {
			panic(errors.NewUnreachableError())
		}

		restrictionInterface, err := lookupInterface(interpreter, typeIDValue.Str)
		if err != nil {
			invalidRestrictionID = true
			return true
		}

		staticRestrictions = append(
			staticRestrictions,
			ConvertSemaToStaticType(restrictionInterface).(InterfaceStaticType),
		)
		semaRestrictions = append(semaRestrictions, restrictionInterface)

		// Continue iteration
		return true
	})

	// If there are any invalid restrictions,
	// then return nil
	if invalidRestrictionID {
		return NilValue{}
	}

	var semaType sema.Type
	var err error

	switch typeID := invocation.Arguments[0].(type) {
	case NilValue:
		semaType = nil
	case *SomeValue:
		innerValue := typeID.InnerValue(interpreter, invocation.GetLocationRange)
		semaType, err = lookupComposite(interpreter, innerValue.(*StringValue).Str)
		if err != nil {
			return NilValue{}
		}
	default:
		panic(errors.NewUnreachableError())
	}

	var invalidRestrictedType bool
	ty := sema.CheckRestrictedType(
		semaType,
		semaRestrictions,
		func(_ func(*ast.RestrictedType) error) {
			invalidRestrictedType = true
		},
	)

	// If the restricted type would have failed to type-check statically,
	// then return nil
	if invalidRestrictedType {
		return NilValue{}
	}

	return NewSomeValueNonCopying(
		interpreter,
		TypeValue{
			Type: &RestrictedStaticType{
				Type:         ConvertSemaToStaticType(ty),
				Restrictions: staticRestrictions,
			},
		},
	)
}

func defineBaseFunctions(activation *VariableActivation) {
	defineConverterFunctions(activation)
	defineTypeFunction(activation)
	defineRuntimeTypeConstructorFunctions(activation)
	defineStringFunction(activation)
}

type converterFunction struct {
	name      string
	converter *HostFunctionValue
}

// Converter functions are stateless functions. Hence they can be re-used across interpreters.
//
var converterFunctionValues = func() []converterFunction {

	converterFuncValues := make([]converterFunction, len(ConverterDeclarations))

	for index, declaration := range ConverterDeclarations {
		// NOTE: declare in loop, as captured in closure below
		convert := declaration.convert
		converterFunctionValue := NewUnmeteredHostFunctionValue(
			func(invocation Invocation) Value {
				return convert(invocation.Interpreter, invocation.Arguments[0])
			},
			declaration.functionType,
		)

		addMember := func(name string, value Value) {
			if converterFunctionValue.NestedVariables == nil {
				converterFunctionValue.NestedVariables = map[string]*Variable{}
			}
			converterFunctionValue.NestedVariables[name] = NewVariableWithValue(value)
		}

		if declaration.min != nil {
			addMember(sema.NumberTypeMinFieldName, declaration.min)
		}

		if declaration.max != nil {
			addMember(sema.NumberTypeMaxFieldName, declaration.max)
		}

		converterFuncValues[index] = converterFunction{
			name:      declaration.name,
			converter: converterFunctionValue,
		}
	}

	return converterFuncValues
}()

func defineConverterFunctions(activation *VariableActivation) {
	for _, converterFunc := range converterFunctionValues {
		defineBaseValue(activation, converterFunc.name, converterFunc.converter)
	}
}

type runtimeTypeConstructor struct {
	name      string
	converter *HostFunctionValue
}

// Constructor functions are stateless functions. Hence they can be re-used across interpreters.
//
var runtimeTypeConstructors = []runtimeTypeConstructor{
	{
		name: "OptionalType",
		converter: NewUnmeteredHostFunctionValue(
			func(invocation Invocation) Value {
				typeValue, ok := invocation.Arguments[0].(TypeValue)
				if !ok {
					panic(errors.NewUnreachableError())
				}

				return TypeValue{
					//nolint:gosimple
					Type: OptionalStaticType{
						Type: typeValue.Type,
					},
				}
			},
			sema.OptionalTypeFunctionType,
		),
	},
	{
		name: "VariableSizedArrayType",
		converter: NewUnmeteredHostFunctionValue(
			func(invocation Invocation) Value {
				typeValue, ok := invocation.Arguments[0].(TypeValue)
				if !ok {
					panic(errors.NewUnreachableError())
				}

				return TypeValue{
					//nolint:gosimple
					Type: VariableSizedStaticType{
						Type: typeValue.Type,
					},
				}
			},
			sema.VariableSizedArrayTypeFunctionType,
		),
	},
	{
		name: "ConstantSizedArrayType",
		converter: NewUnmeteredHostFunctionValue(
			func(invocation Invocation) Value {
				typeValue, ok := invocation.Arguments[0].(TypeValue)
				if !ok {
					panic(errors.NewUnreachableError())
				}

				sizeValue, ok := invocation.Arguments[1].(IntValue)
				if !ok {
					panic(errors.NewUnreachableError())
				}

				return TypeValue{
					Type: ConstantSizedStaticType{
						Type: typeValue.Type,
						Size: int64(sizeValue.ToInt()),
					},
				}
			},
			sema.ConstantSizedArrayTypeFunctionType,
		),
	},
	{
		name: "ReferenceType",
		converter: NewUnmeteredHostFunctionValue(
			func(invocation Invocation) Value {
				authorizedValue, ok := invocation.Arguments[0].(BoolValue)
				if !ok {
					panic(errors.NewUnreachableError())
				}

				typeValue, ok := invocation.Arguments[1].(TypeValue)
				if !ok {
					panic(errors.NewUnreachableError())
				}

				return TypeValue{
					Type: ReferenceStaticType{
						Authorized: bool(authorizedValue),
						Type:       typeValue.Type,
					},
				}
			},
			sema.ReferenceTypeFunctionType,
		),
	},
	{
		name: "CapabilityType",
		converter: NewUnmeteredHostFunctionValue(
			func(invocation Invocation) Value {
				typeValue, ok := invocation.Arguments[0].(TypeValue)
				if !ok {
					panic(errors.NewUnreachableError())
				}

				ty := typeValue.Type
				// Capabilities must hold references
				_, ok = ty.(ReferenceStaticType)
				if !ok {
					return NilValue{}
				}

				return NewSomeValueNonCopying(
					invocation.Interpreter,
					TypeValue{
						Type: CapabilityStaticType{
							BorrowType: ty,
						},
					},
				)
			},
			sema.CapabilityTypeFunctionType,
		),
	},
}

func defineRuntimeTypeConstructorFunctions(activation *VariableActivation) {
	for _, constructorFunc := range runtimeTypeConstructors {
		defineBaseValue(activation, constructorFunc.name, constructorFunc.converter)
	}
}

// typeFunction is the `Type` function. It is stateless, hence it can be re-used across interpreters.
//
var typeFunction = NewUnmeteredHostFunctionValue(
	func(invocation Invocation) Value {

		typeParameterPair := invocation.TypeParameterTypes.Oldest()
		if typeParameterPair == nil {
			panic(errors.NewUnreachableError())
		}

		ty := typeParameterPair.Value

		return TypeValue{
			Type: ConvertSemaToStaticType(ty),
		}
	},
	&sema.FunctionType{
		ReturnTypeAnnotation: sema.NewTypeAnnotation(sema.MetaType),
	},
)

func defineTypeFunction(activation *VariableActivation) {
	defineBaseValue(activation, sema.MetaTypeName, typeFunction)
}

func defineBaseValue(activation *VariableActivation, name string, value Value) {
	if activation.Find(name) != nil {
		panic(errors.NewUnreachableError())
	}
	activation.Set(name, NewVariableWithValue(value))
}

// stringFunction is the `String` function. It is stateless, hence it can be re-used across interpreters.
//
var stringFunction = func() Value {
	functionValue := NewUnmeteredHostFunctionValue(
		func(invocation Invocation) Value {
			return emptyString
		},
		&sema.FunctionType{
			ReturnTypeAnnotation: sema.NewTypeAnnotation(
				sema.StringType,
			),
		},
	)

	addMember := func(name string, value Value) {
		if functionValue.NestedVariables == nil {
			functionValue.NestedVariables = map[string]*Variable{}
		}
		functionValue.NestedVariables[name] = NewVariableWithValue(value)
	}

	addMember(
		sema.StringTypeEncodeHexFunctionName,
		NewUnmeteredHostFunctionValue(
			func(invocation Invocation) Value {
				argument, ok := invocation.Arguments[0].(*ArrayValue)
				if !ok {
					panic(errors.NewUnreachableError())
				}

				inter := invocation.Interpreter
				memoryUsage := common.NewStringMemoryUsage(
					safeMul(argument.Count(), 2),
				)
				return NewStringValue(
					inter,
					memoryUsage,
					func() string {
						// TODO: meter
						bytes, _ := ByteArrayValueToByteSlice(inter, argument)
						return hex.EncodeToString(bytes)
					},
				)
			},
			sema.StringTypeEncodeHexFunctionType,
		),
	)

	return functionValue
}()

func defineStringFunction(activation *VariableActivation) {
	defineBaseValue(activation, sema.StringType.String(), stringFunction)
}

// TODO:
// - FunctionType
//
// - Character
// - Block

func (interpreter *Interpreter) IsSubType(subType DynamicType, superType sema.Type) bool {
	if superType == sema.AnyType {
		return true
	}

	switch typedSubType := subType.(type) {
	case MetaTypeDynamicType:
		switch superType {
		case sema.AnyStructType, sema.MetaType:
			return true
		}

	case VoidDynamicType:
		switch superType {
		case sema.AnyStructType, sema.VoidType:
			return true
		}

	case CharacterDynamicType:
		switch superType {
		case sema.AnyStructType, sema.CharacterType:
			return true
		}

	case StringDynamicType:
		switch superType {
		case sema.AnyStructType, sema.StringType:
			return true
		}

	case BoolDynamicType:
		switch superType {
		case sema.AnyStructType, sema.BoolType:
			return true
		}

	case AddressDynamicType:
		if _, ok := superType.(*sema.AddressType); ok {
			return true
		}

		return superType == sema.AnyStructType

	case NumberDynamicType:
		return sema.IsSubType(typedSubType.StaticType, superType)

	case FunctionDynamicType:
		if superType == sema.AnyStructType {
			return true
		}

		return sema.IsSubType(typedSubType.FuncType, superType)

	case CompositeDynamicType:
		return sema.IsSubType(typedSubType.StaticType, superType)

	case *ArrayDynamicType:
		var superTypeElementType sema.Type

		switch typedSuperType := superType.(type) {
		case *sema.VariableSizedType:
			superTypeElementType = typedSuperType.Type

			subTypeStaticType := interpreter.MustConvertStaticToSemaType(typedSubType.StaticType)
			if !sema.IsSubType(subTypeStaticType, typedSuperType) {
				return false
			}

		case *sema.ConstantSizedType:
			superTypeElementType = typedSuperType.Type

			subTypeStaticType := interpreter.MustConvertStaticToSemaType(typedSubType.StaticType)
			if !sema.IsSubType(subTypeStaticType, typedSuperType) {
				return false
			}

			if typedSuperType.Size != int64(len(typedSubType.ElementTypes)) {
				return false
			}

		default:
			switch superType {
			case sema.AnyStructType, sema.AnyResourceType:
				return true
			default:
				return false
			}
		}

		for _, elementType := range typedSubType.ElementTypes {
			if !interpreter.IsSubType(elementType, superTypeElementType) {
				return false
			}
		}

		return true

	case *DictionaryDynamicType:

		if typedSuperType, ok := superType.(*sema.DictionaryType); ok {

			subTypeStaticType := interpreter.MustConvertStaticToSemaType(typedSubType.StaticType)
			if !sema.IsSubType(subTypeStaticType, typedSuperType) {
				return false
			}

			for _, entryTypes := range typedSubType.EntryTypes {
				if !interpreter.IsSubType(entryTypes.KeyType, typedSuperType.KeyType) ||
					!interpreter.IsSubType(entryTypes.ValueType, typedSuperType.ValueType) {

					return false
				}
			}

			return true
		}

		switch superType {
		case sema.AnyStructType, sema.AnyResourceType:
			return true
		}

	case NilDynamicType:
		if _, ok := superType.(*sema.OptionalType); ok {
			return true
		}

		switch superType {
		case sema.AnyStructType, sema.AnyResourceType:
			return true
		}

	case SomeDynamicType:
		if typedSuperType, ok := superType.(*sema.OptionalType); ok {
			return interpreter.IsSubType(typedSubType.InnerType, typedSuperType.Type)
		}

		switch superType {
		case sema.AnyStructType, sema.AnyResourceType:
			return true
		}

	case ReferenceDynamicType:
		if typedSuperType, ok := superType.(*sema.ReferenceType); ok {

			// First, check that the dynamic type of the referenced value
			// is a subtype of the super type

			if !interpreter.IsSubType(typedSubType.InnerType(), typedSuperType.Type) {
				return false
			}

			// If the reference value is authorized it may be downcasted

			authorized := typedSubType.Authorized()

			if authorized {
				return true
			}

			// If the reference value is not authorized,
			// it may not be downcasted

			return sema.IsSubType(
				&sema.ReferenceType{
					Authorized: authorized,
					Type:       typedSubType.BorrowedType(),
				},
				typedSuperType,
			)
		}

		return superType == sema.AnyStructType

	case CapabilityDynamicType:
		if typedSuperType, ok := superType.(*sema.CapabilityType); ok {

			if typedSuperType.BorrowType != nil {

				// Capability <: Capability<T>:
				// never

				if typedSubType.BorrowType == nil {
					return false
				}

				// Capability<T> <: Capability<U>:
				// if T <: U

				return sema.IsSubType(
					typedSubType.BorrowType,
					typedSuperType.BorrowType,
				)
			}

			// Capability<T> <: Capability || Capability <: Capability:
			// always

			return true

		}

		return superType == sema.AnyStructType

	case PublicPathDynamicType:
		switch superType {
		case sema.PublicPathType, sema.CapabilityPathType, sema.PathType, sema.AnyStructType:
			return true
		}

	case PrivatePathDynamicType:
		switch superType {
		case sema.PrivatePathType, sema.CapabilityPathType, sema.PathType, sema.AnyStructType:
			return true
		}

	case StoragePathDynamicType:
		switch superType {
		case sema.StoragePathType, sema.PathType, sema.AnyStructType:
			return true
		}

	case DeployedContractDynamicType:
		switch superType {
		case sema.AnyStructType, sema.DeployedContractType:
			return true
		}

	case BlockDynamicType:
		switch superType {
		case sema.AnyStructType, sema.BlockType:
			return true
		}
	}

	return false
}

func (interpreter *Interpreter) authAccountSaveFunction(addressValue AddressValue) *HostFunctionValue {

	// Converted addresses can be cached and don't have to be recomputed on each function invocation
	address := addressValue.ToAddress()

	return NewHostFunctionValue(
		interpreter,
		func(invocation Invocation) Value {
			value := invocation.Arguments[0]

			path, ok := invocation.Arguments[1].(PathValue)
			if !ok {
				panic(errors.NewUnreachableError())
			}

			domain := path.Domain.Identifier()
			identifier := path.Identifier

			// Prevent an overwrite

			getLocationRange := invocation.GetLocationRange

			if interpreter.storedValueExists(
				address,
				domain,
				identifier,
			) {
				panic(
					OverwriteError{
						Address:       addressValue,
						Path:          path,
						LocationRange: getLocationRange(),
					},
				)
			}

			value = value.Transfer(
				interpreter,
				getLocationRange,
				atree.Address(address),
				true,
				nil,
			)

			// Write new value

			interpreter.writeStored(address, domain, identifier, value)

			return VoidValue{}
		},
		sema.AuthAccountTypeSaveFunctionType,
	)
}

func (interpreter *Interpreter) authAccountTypeFunction(addressValue AddressValue) *HostFunctionValue {

	// Converted addresses can be cached and don't have to be recomputed on each function invocation
	address := addressValue.ToAddress()

	return NewHostFunctionValue(
		interpreter,
		func(invocation Invocation) Value {
			path, ok := invocation.Arguments[0].(PathValue)
			if !ok {
				panic(errors.NewUnreachableError())
			}

			domain := path.Domain.Identifier()
			identifier := path.Identifier

			value := interpreter.ReadStored(address, domain, identifier)

			if value == nil {
				return NilValue{}
			}

			return NewSomeValueNonCopying(
				invocation.Interpreter,
				TypeValue{
					Type: value.StaticType(),
				},
			)
		},

		sema.AuthAccountTypeTypeFunctionType,
	)
}

func (interpreter *Interpreter) authAccountLoadFunction(addressValue AddressValue) *HostFunctionValue {
	return interpreter.authAccountReadFunction(addressValue, true)
}

func (interpreter *Interpreter) authAccountCopyFunction(addressValue AddressValue) *HostFunctionValue {
	return interpreter.authAccountReadFunction(addressValue, false)
}

func (interpreter *Interpreter) authAccountReadFunction(addressValue AddressValue, clear bool) *HostFunctionValue {

	// Converted addresses can be cached and don't have to be recomputed on each function invocation
	address := addressValue.ToAddress()

	return NewHostFunctionValue(
		interpreter,
		func(invocation Invocation) Value {
			path, ok := invocation.Arguments[0].(PathValue)
			if !ok {
				panic(errors.NewUnreachableError())
			}

			domain := path.Domain.Identifier()
			identifier := path.Identifier

			value := interpreter.ReadStored(address, domain, identifier)

			if value == nil {
				return NilValue{}
			}

			// If there is value stored for the given path,
			// check that it satisfies the type given as the type argument.

			typeParameterPair := invocation.TypeParameterTypes.Oldest()
			if typeParameterPair == nil {
				panic(errors.NewUnreachableError())
			}

			ty := typeParameterPair.Value

			dynamicType := value.DynamicType(interpreter, SeenReferences{})
			if !interpreter.IsSubType(dynamicType, ty) {
				panic(ForceCastTypeMismatchError{
					ExpectedType:  ty,
					LocationRange: invocation.GetLocationRange(),
				})
			}

			inter := invocation.Interpreter
			getLocationRange := invocation.GetLocationRange

			// We could also pass remove=true and the storable stored in storage,
			// but passing remove=false here and writing nil below has the same effect
			// TODO: potentially refactor and get storable in storage, pass it and remove=true
			transferredValue := value.Transfer(
				inter,
				getLocationRange,
				atree.Address{},
				false,
				nil,
			)

			// Remove the value from storage,
			// but only if the type check succeeded.
			if clear {
				interpreter.writeStored(address, domain, identifier, nil)
			}

			return NewSomeValueNonCopying(invocation.Interpreter, transferredValue)
		},

		// same as sema.AuthAccountTypeCopyFunctionType
		sema.AuthAccountTypeLoadFunctionType,
	)
}

func (interpreter *Interpreter) authAccountBorrowFunction(addressValue AddressValue) *HostFunctionValue {

	// Converted addresses can be cached and don't have to be recomputed on each function invocation
	address := addressValue.ToAddress()

	return NewHostFunctionValue(
		interpreter,
		func(invocation Invocation) Value {
			path, ok := invocation.Arguments[0].(PathValue)
			if !ok {
				panic(errors.NewUnreachableError())
			}

			typeParameterPair := invocation.TypeParameterTypes.Oldest()
			if typeParameterPair == nil {
				panic(errors.NewUnreachableError())
			}

			ty := typeParameterPair.Value

			referenceType, ok := ty.(*sema.ReferenceType)
			if !ok {
				panic(errors.NewUnreachableError())
			}

			reference := &StorageReferenceValue{
				Authorized:           referenceType.Authorized,
				TargetStorageAddress: address,
				TargetPath:           path,
				BorrowedType:         referenceType.Type,
			}

			// Attempt to dereference,
			// which reads the stored value
			// and performs a dynamic type check

			value, err := reference.dereference(interpreter, invocation.GetLocationRange)
			if err != nil {
				panic(err)
			}
			if value == nil {
				return NilValue{}
			}

			return NewSomeValueNonCopying(invocation.Interpreter, reference)
		},
		sema.AuthAccountTypeBorrowFunctionType,
	)
}

func (interpreter *Interpreter) authAccountLinkFunction(addressValue AddressValue) *HostFunctionValue {

	// Converted addresses can be cached and don't have to be recomputed on each function invocation
	address := addressValue.ToAddress()

	return NewHostFunctionValue(
		interpreter,
		func(invocation Invocation) Value {

			typeParameterPair := invocation.TypeParameterTypes.Oldest()
			if typeParameterPair == nil {
				panic(errors.NewUnreachableError())
			}

			borrowType, ok := typeParameterPair.Value.(*sema.ReferenceType)

			if !ok {
				panic(errors.NewUnreachableError())
			}

			newCapabilityPath, ok := invocation.Arguments[0].(PathValue)
			if !ok {
				panic(errors.NewUnreachableError())
			}

			targetPath, ok := invocation.Arguments[1].(PathValue)
			if !ok {
				panic(errors.NewUnreachableError())
			}

			newCapabilityDomain := newCapabilityPath.Domain.Identifier()
			newCapabilityIdentifier := newCapabilityPath.Identifier

			if interpreter.storedValueExists(
				address,
				newCapabilityDomain,
				newCapabilityIdentifier,
			) {
				return NilValue{}
			}

			// Write new value

			borrowStaticType := ConvertSemaToStaticType(borrowType)

			linkValue := LinkValue{
				TargetPath: targetPath,
				Type:       borrowStaticType,
			}

			interpreter.writeStored(
				address,
				newCapabilityDomain,
				newCapabilityIdentifier,
				linkValue,
			)

			return NewSomeValueNonCopying(
				invocation.Interpreter,
				&CapabilityValue{
					Address:    addressValue,
					Path:       newCapabilityPath,
					BorrowType: borrowStaticType,
				},
			)

		},
		sema.AuthAccountTypeLinkFunctionType,
	)
}

func (interpreter *Interpreter) accountGetLinkTargetFunction(addressValue AddressValue) *HostFunctionValue {

	// Converted addresses can be cached and don't have to be recomputed on each function invocation
	address := addressValue.ToAddress()

	return NewHostFunctionValue(
		interpreter,
		func(invocation Invocation) Value {

			capabilityPath, ok := invocation.Arguments[0].(PathValue)
			if !ok {
				panic(errors.NewUnreachableError())
			}

			domain := capabilityPath.Domain.Identifier()
			identifier := capabilityPath.Identifier

			value := interpreter.ReadStored(address, domain, identifier)

			if value == nil {
				return NilValue{}
			}

			link, ok := value.(LinkValue)
			if !ok {
				return NilValue{}
			}

			return NewSomeValueNonCopying(invocation.Interpreter, link.TargetPath)
		},
		sema.AccountTypeGetLinkTargetFunctionType,
	)
}

func (interpreter *Interpreter) authAccountUnlinkFunction(addressValue AddressValue) *HostFunctionValue {

	// Converted addresses can be cached and don't have to be recomputed on each function invocation
	address := addressValue.ToAddress()

	return NewHostFunctionValue(
		interpreter,
		func(invocation Invocation) Value {

			capabilityPath, ok := invocation.Arguments[0].(PathValue)
			if !ok {
				panic(errors.NewUnreachableError())
			}

			domain := capabilityPath.Domain.Identifier()
			identifier := capabilityPath.Identifier

			// Write new value

			interpreter.writeStored(address, domain, identifier, nil)

			return VoidValue{}
		},
		sema.AuthAccountTypeUnlinkFunctionType,
	)
}

func (interpreter *Interpreter) capabilityBorrowFunction(
	addressValue AddressValue,
	pathValue PathValue,
	borrowType *sema.ReferenceType,
) *HostFunctionValue {

	// Converted addresses can be cached and don't have to be recomputed on each function invocation
	address := addressValue.ToAddress()

	return NewHostFunctionValue(
		interpreter,
		func(invocation Invocation) Value {

			if borrowType == nil {
				typeParameterPair := invocation.TypeParameterTypes.Oldest()
				if typeParameterPair != nil {
					ty := typeParameterPair.Value
					var ok bool
					borrowType, ok = ty.(*sema.ReferenceType)
					if !ok {
						panic(errors.NewUnreachableError())
					}

				}
			}

			if borrowType == nil {
				panic(errors.NewUnreachableError())
			}

			targetPath, authorized, err :=
				interpreter.GetCapabilityFinalTargetPath(
					address,
					pathValue,
					borrowType,
					invocation.GetLocationRange,
				)
			if err != nil {
				panic(err)
			}

			if targetPath == EmptyPathValue {
				return NilValue{}
			}

			reference := &StorageReferenceValue{
				Authorized:           authorized,
				TargetStorageAddress: address,
				TargetPath:           targetPath,
				BorrowedType:         borrowType.Type,
			}

			// Attempt to dereference,
			// which reads the stored value
			// and performs a dynamic type check

			value, err := reference.dereference(interpreter, invocation.GetLocationRange)
			if err != nil {
				panic(err)
			}
			if value == nil {
				return NilValue{}
			}

			return NewSomeValueNonCopying(invocation.Interpreter, reference)
		},
		sema.CapabilityTypeBorrowFunctionType(borrowType),
	)
}

func (interpreter *Interpreter) capabilityCheckFunction(
	addressValue AddressValue,
	pathValue PathValue,
	borrowType *sema.ReferenceType,
) *HostFunctionValue {

	// Converted addresses can be cached and don't have to be recomputed on each function invocation
	address := addressValue.ToAddress()

	return NewHostFunctionValue(
		interpreter,
		func(invocation Invocation) Value {

			if borrowType == nil {

				typeParameterPair := invocation.TypeParameterTypes.Oldest()
				if typeParameterPair != nil {
					ty := typeParameterPair.Value
					var ok bool
					borrowType, ok = ty.(*sema.ReferenceType)
					if !ok {
						panic(errors.NewUnreachableError())
					}

				}
			}

			if borrowType == nil {
				panic(errors.NewUnreachableError())
			}

			targetPath, authorized, err :=
				interpreter.GetCapabilityFinalTargetPath(
					address,
					pathValue,
					borrowType,
					invocation.GetLocationRange,
				)
			if err != nil {
				panic(err)
			}

			if targetPath == EmptyPathValue {
				return BoolValue(false)
			}

			reference := &StorageReferenceValue{
				Authorized:           authorized,
				TargetStorageAddress: address,
				TargetPath:           targetPath,
				BorrowedType:         borrowType.Type,
			}

			// Attempt to dereference,
			// which reads the stored value
			// and performs a dynamic type check

			if reference.ReferencedValue(interpreter) == nil {
				return BoolValue(false)
			}

			return BoolValue(true)
		},
		sema.CapabilityTypeCheckFunctionType(borrowType),
	)
}

func (interpreter *Interpreter) GetCapabilityFinalTargetPath(
	address common.Address,
	path PathValue,
	wantedBorrowType *sema.ReferenceType,
	getLocationRange func() LocationRange,
) (
	finalPath PathValue,
	authorized bool,
	err error,
) {
	wantedReferenceType := wantedBorrowType

	seenPaths := map[PathValue]struct{}{}
	paths := []PathValue{path}

	for {
		// Detect cyclic links

		if _, ok := seenPaths[path]; ok {
			return EmptyPathValue, false, CyclicLinkError{
				Address:       address,
				Paths:         paths,
				LocationRange: getLocationRange(),
			}
		} else {
			seenPaths[path] = struct{}{}
		}

		value := interpreter.ReadStored(
			address,
			path.Domain.Identifier(),
			path.Identifier,
		)

		if value == nil {
			return EmptyPathValue, false, nil
		}

		if link, ok := value.(LinkValue); ok {

			allowedType := interpreter.MustConvertStaticToSemaType(link.Type)

			if !sema.IsSubType(allowedType, wantedBorrowType) {
				return EmptyPathValue, false, nil
			}

			targetPath := link.TargetPath
			paths = append(paths, targetPath)
			path = targetPath

		} else {
			return path, wantedReferenceType.Authorized, nil
		}
	}
}

func (interpreter *Interpreter) ConvertStaticToSemaType(staticType StaticType) (sema.Type, error) {
	return ConvertStaticToSemaType(
		staticType,
		func(location common.Location, qualifiedIdentifier string) (*sema.InterfaceType, error) {
			return interpreter.getInterfaceType(location, qualifiedIdentifier)
		},
		func(location common.Location, qualifiedIdentifier string, typeID common.TypeID) (*sema.CompositeType, error) {
			return interpreter.GetCompositeType(location, qualifiedIdentifier, typeID)
		},
	)
}

func (interpreter *Interpreter) MustConvertStaticToSemaType(staticType StaticType) sema.Type {
	semaType, err := interpreter.ConvertStaticToSemaType(staticType)
	if err != nil {
		panic(err)
	}
	return semaType
}

func (interpreter *Interpreter) getElaboration(location common.Location) *sema.Elaboration {

	// Ensure the program for this location is loaded,
	// so its checker is available

	inter := interpreter.EnsureLoaded(location)

	locationID := location.ID()

	subInterpreter := inter.allInterpreters[locationID]
	if subInterpreter == nil || subInterpreter.Program == nil {
		return nil
	}

	return subInterpreter.Program.Elaboration
}

// GetContractComposite gets the composite value of the contract at the address location.
func (interpreter *Interpreter) GetContractComposite(contractLocation common.AddressLocation) (*CompositeValue, error) {
	contractGlobal, ok := interpreter.Globals.Get(contractLocation.Name)
	if !ok {
		return nil, NotDeclaredError{
			ExpectedKind: common.DeclarationKindContract,
			Name:         contractLocation.Name,
		}
	}

	// get contract value
	contractValue, ok := contractGlobal.GetValue().(*CompositeValue)
	if !ok {
		return nil, NotDeclaredError{
			ExpectedKind: common.DeclarationKindContract,
			Name:         contractLocation.Name,
		}
	}

	return contractValue, nil
}

func (interpreter *Interpreter) GetCompositeType(
	location common.Location,
	qualifiedIdentifier string,
	typeID common.TypeID,
) (*sema.CompositeType, error) {
	if location == nil {
		return interpreter.getNativeCompositeType(qualifiedIdentifier)
	}

	return interpreter.getUserCompositeType(location, typeID)
}

func (interpreter *Interpreter) getUserCompositeType(location common.Location, typeID common.TypeID) (*sema.CompositeType, error) {
	elaboration := interpreter.getElaboration(location)
	if elaboration == nil {
		return nil, TypeLoadingError{
			TypeID: typeID,
		}
	}

	ty := elaboration.CompositeTypes[typeID]
	if ty == nil {
		return nil, TypeLoadingError{
			TypeID: typeID,
		}
	}

	return ty, nil
}

func (interpreter *Interpreter) getNativeCompositeType(qualifiedIdentifier string) (*sema.CompositeType, error) {
	ty := sema.NativeCompositeTypes[qualifiedIdentifier]
	if ty == nil {
		return ty, TypeLoadingError{
			TypeID: common.TypeID(qualifiedIdentifier),
		}
	}

	return ty, nil
}

func (interpreter *Interpreter) getInterfaceType(location common.Location, qualifiedIdentifier string) (*sema.InterfaceType, error) {
	if location == nil {
		return nil, InterfaceMissingLocationError{QualifiedIdentifier: qualifiedIdentifier}
	}

	typeID := location.TypeID(qualifiedIdentifier)

	elaboration := interpreter.getElaboration(location)
	if elaboration == nil {
		return nil, TypeLoadingError{
			TypeID: typeID,
		}
	}

	ty := elaboration.InterfaceTypes[typeID]
	if ty == nil {
		return nil, TypeLoadingError{
			TypeID: typeID,
		}
	}
	return ty, nil
}

func (interpreter *Interpreter) reportLoopIteration(pos ast.HasPosition) {
	if interpreter.onMeterComputation != nil {
		interpreter.onMeterComputation(common.ComputationKindLoop, 1)
	}

	if interpreter.onLoopIteration != nil {
		line := pos.StartPosition().Line
		interpreter.onLoopIteration(interpreter, line)
	}
}

func (interpreter *Interpreter) reportFunctionInvocation(line int) {
	if interpreter.onMeterComputation != nil {
		interpreter.onMeterComputation(common.ComputationKindFunctionInvocation, 1)
	}
	if interpreter.onFunctionInvocation != nil {
		interpreter.onFunctionInvocation(interpreter, line)
	}
}

func (interpreter *Interpreter) reportInvokedFunctionReturn(line int) {
	if interpreter.onInvokedFunctionReturn == nil {
		return
	}

	interpreter.onInvokedFunctionReturn(interpreter, line)
}

func (interpreter *Interpreter) ReportComputation(compKind common.ComputationKind, intensity uint) {
	if interpreter.onMeterComputation != nil {
		interpreter.onMeterComputation(compKind, intensity)
	}
}

// getMember gets the member value by the given identifier from the given Value depending on its type.
// May return nil if the member does not exist.
func (interpreter *Interpreter) getMember(self Value, getLocationRange func() LocationRange, identifier string) Value {
	var result Value
	// When the accessed value has a type that supports the declaration of members
	// or is a built-in type that has members (`MemberAccessibleValue`),
	// then try to get the member for the given identifier.
	// For example, the built-in type `String` has a member "length",
	// and composite declarations may contain member declarations
	if memberAccessibleValue, ok := self.(MemberAccessibleValue); ok {
		result = memberAccessibleValue.GetMember(interpreter, getLocationRange, identifier)
	}
	if result == nil {
		switch identifier {
		case sema.IsInstanceFunctionName:
			return interpreter.isInstanceFunction(self)
		case sema.GetTypeFunctionName:
			return interpreter.getTypeFunction(self)
		}
	}

	// NOTE: do not panic if the member is nil. This is a valid state.
	// For example, when a composite field is initialized with a force-assignment, the field's value is read.

	return result
}

func (interpreter *Interpreter) isInstanceFunction(self Value) *HostFunctionValue {
	return NewHostFunctionValue(
		interpreter,
		func(invocation Invocation) Value {
			firstArgument := invocation.Arguments[0]
			typeValue, ok := firstArgument.(TypeValue)

			if !ok {
				panic(errors.NewUnreachableError())
			}

			staticType := typeValue.Type

			// Values are never instances of unknown types
			if staticType == nil {
				return BoolValue(false)
			}

			semaType := interpreter.MustConvertStaticToSemaType(staticType)
			// NOTE: not invocation.Self, as that is only set for composite values
			dynamicType := self.DynamicType(interpreter, SeenReferences{})
			result := interpreter.IsSubType(dynamicType, semaType)
			return BoolValue(result)
		},
		sema.IsInstanceFunctionType,
	)
}

func (interpreter *Interpreter) getTypeFunction(self Value) *HostFunctionValue {
	return NewHostFunctionValue(
		interpreter,
		func(invocation Invocation) Value {
			return TypeValue{
				Type: self.StaticType(),
			}
		},
		sema.GetTypeFunctionType,
	)
}

func (interpreter *Interpreter) setMember(self Value, getLocationRange func() LocationRange, identifier string, value Value) {
	self.(MemberAccessibleValue).SetMember(interpreter, getLocationRange, identifier, value)
}

func (interpreter *Interpreter) ExpectType(
	value Value,
	expectedType sema.Type,
	getLocationRange func() LocationRange,
) {
	dynamicType := value.DynamicType(interpreter, SeenReferences{})
	if !interpreter.IsSubType(dynamicType, expectedType) {
		var locationRange LocationRange
		if getLocationRange != nil {
			locationRange = getLocationRange()
		}
		panic(TypeMismatchError{
			ExpectedType:  expectedType,
			LocationRange: locationRange,
		})
	}
}

func (interpreter *Interpreter) checkContainerMutation(
	elementType StaticType,
	element Value,
	getLocationRange func() LocationRange,
) {
	expectedType := interpreter.MustConvertStaticToSemaType(elementType)
	actualType := element.DynamicType(interpreter, SeenReferences{})

	if !interpreter.IsSubType(actualType, expectedType) {
		panic(ContainerMutationError{
			ExpectedType:  expectedType,
			ActualType:    interpreter.MustConvertStaticToSemaType(element.StaticType()),
			LocationRange: getLocationRange(),
		})
	}
}

func (interpreter *Interpreter) checkResourceNotDestroyed(value Value, getLocationRange func() LocationRange) {
	resourceKindedValue, ok := value.(ResourceKindedValue)
	if !ok || !resourceKindedValue.IsDestroyed() {
		return
	}

	panic(InvalidatedResourceError{
		LocationRange: getLocationRange(),
	})
}

func (interpreter *Interpreter) RemoveReferencedSlab(storable atree.Storable) {
	storageIDStorable, ok := storable.(atree.StorageIDStorable)
	if !ok {
		return
	}

	storageID := atree.StorageID(storageIDStorable)
	err := interpreter.Storage.Remove(storageID)
	if err != nil {
		panic(ExternalError{err})
	}
}

func (interpreter *Interpreter) maybeValidateAtreeValue(v atree.Value) {
	if interpreter.atreeValueValidationEnabled {
		interpreter.ValidateAtreeValue(v)
	}
	if interpreter.atreeStorageValidationEnabled {
		err := interpreter.Storage.CheckHealth()
		if err != nil {
			panic(ExternalError{err})
		}
	}
}

func (interpreter *Interpreter) ValidateAtreeValue(value atree.Value) {
	tic := func(info atree.TypeInfo, other atree.TypeInfo) bool {
		switch info := info.(type) {
		case ConstantSizedStaticType:
			return info.Equal(other.(StaticType))
		case VariableSizedStaticType:
			return info.Equal(other.(StaticType))
		case DictionaryStaticType:
			return info.Equal(other.(StaticType))
		case compositeTypeInfo:
			return info.Equal(other)
		case EmptyTypeInfo:
			_, ok := other.(EmptyTypeInfo)
			return ok
		}
		panic(errors.NewUnreachableError())
	}

	defaultHIP := newHashInputProvider(interpreter, ReturnEmptyLocationRange)

	hip := func(value atree.Value, buffer []byte) ([]byte, error) {
		if _, ok := value.(StringAtreeValue); ok {
			return StringAtreeHashInput(value, buffer)
		}

		return defaultHIP(value, buffer)
	}

	compare := func(storable, otherStorable atree.Storable) bool {
		value, err := storable.StoredValue(interpreter.Storage)
		if err != nil {
			panic(err)
		}

		if _, ok := value.(StringAtreeValue); ok {
			equal, err := StringAtreeComparator(interpreter.Storage, value, otherStorable)
			if err != nil {
				panic(err)
			}

			return equal
		}

		if equatableValue, ok := value.(EquatableValue); ok {
			otherValue := StoredValue(interpreter, otherStorable, interpreter.Storage)
			return equatableValue.Equal(interpreter, ReturnEmptyLocationRange, otherValue)
		}

		// Not all values are comparable, assume valid for now
		return true
	}

	switch value := value.(type) {
	case *atree.Array:
		err := atree.ValidArray(value, value.Type(), tic, hip)
		if err != nil {
			panic(ExternalError{err})
		}

		err = atree.ValidArraySerialization(
			value,
			CBORDecMode,
			CBOREncMode,
			interpreter.DecodeStorable,
			interpreter.DecodeTypeInfo,
			compare,
		)
		if err != nil {
			var nonStorableValueErr NonStorableValueError
			var nonStorableStaticTypeErr NonStorableStaticTypeError

			if !(goErrors.As(err, &nonStorableValueErr) ||
				goErrors.As(err, &nonStorableStaticTypeErr)) {

				atree.PrintArray(value)
				panic(ExternalError{err})
			}
		}

	case *atree.OrderedMap:
		err := atree.ValidMap(value, value.Type(), tic, hip)
		if err != nil {
			panic(ExternalError{err})
		}

		err = atree.ValidMapSerialization(
			value,
			CBORDecMode,
			CBOREncMode,
			interpreter.DecodeStorable,
			interpreter.DecodeTypeInfo,
			compare,
		)
		if err != nil {
			var nonStorableValueErr NonStorableValueError
			var nonStorableStaticTypeErr NonStorableStaticTypeError

			if !(goErrors.As(err, &nonStorableValueErr) ||
				goErrors.As(err, &nonStorableStaticTypeErr)) {

				atree.PrintMap(value)
				panic(ExternalError{err})
			}
		}
	}
}

func (interpreter *Interpreter) trackReferencedResourceKindedValue(
	id atree.StorageID,
	value ReferenceTrackedResourceKindedValue,
) {
	values := interpreter.referencedResourceKindedValues[id]
	if values == nil {
		values = map[ReferenceTrackedResourceKindedValue]struct{}{}
		interpreter.referencedResourceKindedValues[id] = values
	}
	values[value] = struct{}{}
}

func (interpreter *Interpreter) updateReferencedResource(
	currentStorageID atree.StorageID,
	newStorageID atree.StorageID,
	updateFunc func(value ReferenceTrackedResourceKindedValue),
) {
	values := interpreter.referencedResourceKindedValues[currentStorageID]
	if values == nil {
		return
	}
	for value := range values { //nolint:maprangecheck
		updateFunc(value)
	}
	if newStorageID != currentStorageID {
		interpreter.referencedResourceKindedValues[newStorageID] = values
		interpreter.referencedResourceKindedValues[currentStorageID] = nil
	}
}

// startResourceTracking starts tracking the life-span of a resource.
// A resource can only be associated with one variable at most, at a given time.
func (interpreter *Interpreter) startResourceTracking(
	value Value,
	variable *Variable,
	identifier string,
	hasPosition ast.HasPosition,
) {

	if !interpreter.invalidatedResourceValidationEnabled ||
		identifier == sema.SelfIdentifier {
		return
	}

	resourceKindedValue := interpreter.resourceForValidation(value)
	if resourceKindedValue == nil {
		return
	}

	// A resource value can be associated with only one variable at a time.
	// If the resource already has a variable-association, that means there is a
	// resource variable that has not been invalidated properly.
	// This should not be allowed, and must have been caught by the checker ideally.
	if _, exists := interpreter.resourceVariables[resourceKindedValue]; exists {
		var astRange ast.Range
		if hasPosition != nil {
			astRange = ast.NewRangeFromPositioned(hasPosition)
		}

		panic(InvalidatedResourceError{
			LocationRange: LocationRange{
				Location: interpreter.Location,
				Range:    astRange,
			},
		})
	}

	interpreter.resourceVariables[resourceKindedValue] = variable
}

// checkInvalidatedResourceUse checks whether a resource variable is used after invalidation.
func (interpreter *Interpreter) checkInvalidatedResourceUse(
	value Value,
	variable *Variable,
	identifier string,
	hasPosition ast.HasPosition,
) {

	if !interpreter.invalidatedResourceValidationEnabled ||
		identifier == sema.SelfIdentifier {
		return
	}

	resourceKindedValue := interpreter.resourceForValidation(value)
	if resourceKindedValue == nil {
		return
	}

	// A resource value can be associated with only one variable at a time.
	// If the resource already has a variable-association other than the current variable,
	// that means two variables are referring to the same resource at the same time.
	// This should not be allowed, and must have been caught by the checker ideally.
	//
	// Note: if the `resourceVariables` doesn't have a mapping, that implies an invalidated resource.
	if existingVar, exists := interpreter.resourceVariables[resourceKindedValue]; !exists || existingVar != variable {
		panic(InvalidatedResourceError{
			LocationRange: LocationRange{
				Location: interpreter.Location,
				Range:    ast.NewRangeFromPositioned(hasPosition),
			},
		})
	}
}

func (interpreter *Interpreter) resourceForValidation(value Value) ResourceKindedValue {
	switch typedValue := value.(type) {
	case *SomeValue:
		// Optional value's inner value could be nil, if it was a resource
		// and has been invalidated.
		if typedValue.value == nil || value.IsResourceKinded(interpreter) {
			return typedValue
		}
	case ResourceKindedValue:
		if value.IsResourceKinded(interpreter) {
			return typedValue
		}
	}

	return nil
}

func (interpreter *Interpreter) invalidateResource(value Value) {
	if !interpreter.invalidatedResourceValidationEnabled {
		return
	}

	if value == nil || !value.IsResourceKinded(interpreter) {
		return
	}

	resourceKindedValue, ok := value.(ResourceKindedValue)
	if !ok {
		panic(errors.NewUnreachableError())
	}

	// Remove the resource-to-variable mapping.
	delete(interpreter.resourceVariables, resourceKindedValue)
}

// UseMemory delegates the memory usage to the interpreter's memory gauge, if any.
//
func (interpreter *Interpreter) MeterMemory(usage common.MemoryUsage) error {
	common.UseMemory(interpreter.memoryGauge, usage)
	return nil
}

// UseConstantMemory uses a pre-determined amount of memory
//
func (interpreter *Interpreter) UseConstantMemory(kind common.MemoryKind) {
<<<<<<< HEAD
	interpreter.MeterMemory(common.MemoryUsage{
		Kind:   kind,
		Amount: 1,
	})
=======
	interpreter.UseMemory(common.NewConstantMemoryUsage(kind))
>>>>>>> 67f05fd4
}

func (interpreter *Interpreter) DecodeStorable(
	decoder *cbor.StreamDecoder,
	storageID atree.StorageID,
) (
	atree.Storable,
	error,
) {
	return DecodeStorable(decoder, storageID, interpreter)
}

func (interpreter *Interpreter) DecodeTypeInfo(decoder *cbor.StreamDecoder) (atree.TypeInfo, error) {
	return DecodeTypeInfo(decoder, interpreter)
}<|MERGE_RESOLUTION|>--- conflicted
+++ resolved
@@ -4823,14 +4823,7 @@
 // UseConstantMemory uses a pre-determined amount of memory
 //
 func (interpreter *Interpreter) UseConstantMemory(kind common.MemoryKind) {
-<<<<<<< HEAD
-	interpreter.MeterMemory(common.MemoryUsage{
-		Kind:   kind,
-		Amount: 1,
-	})
-=======
-	interpreter.UseMemory(common.NewConstantMemoryUsage(kind))
->>>>>>> 67f05fd4
+	interpreter.MeterMemory(common.NewConstantMemoryUsage(kind))
 }
 
 func (interpreter *Interpreter) DecodeStorable(
