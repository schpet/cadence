--- conflicted
+++ resolved
@@ -312,51 +312,6 @@
 type ReferencedResourceKindedValues map[atree.StorageID]map[ReferenceTrackedResourceKindedValue]struct{}
 
 type Interpreter struct {
-<<<<<<< HEAD
-	Program                        *Program
-	Location                       common.Location
-	activations                    *VariableActivations
-	Globals                        GlobalVariables
-	allInterpreters                map[common.Location]*Interpreter
-	typeCodes                      TypeCodes
-	Transactions                   []*HostFunctionValue
-	Storage                        Storage
-	onEventEmitted                 OnEventEmittedFunc
-	onStatement                    OnStatementFunc
-	onLoopIteration                OnLoopIterationFunc
-	onFunctionInvocation           OnFunctionInvocationFunc
-	onInvokedFunctionReturn        OnInvokedFunctionReturnFunc
-	onRecordTrace                  OnRecordTraceFunc
-	onResourceOwnerChange          OnResourceOwnerChangeFunc
-	onMeterComputation             OnMeterComputationFunc
-	injectedCompositeFieldsHandler InjectedCompositeFieldsHandlerFunc
-	contractValueHandler           ContractValueHandlerFunc
-	importLocationHandler          ImportLocationHandlerFunc
-	publicAccountHandler           PublicAccountHandlerFunc
-	uuidHandler                    UUIDHandlerFunc
-	PublicKeyValidationHandler     PublicKeyValidationHandlerFunc
-	SignatureVerificationHandler   SignatureVerificationHandlerFunc
-	BLSVerifyPoPHandler            BLSVerifyPoPHandlerFunc
-	BLSAggregateSignaturesHandler  BLSAggregateSignaturesHandlerFunc
-	BLSAggregatePublicKeysHandler  BLSAggregatePublicKeysHandlerFunc
-	HashHandler                    HashHandlerFunc
-	ExitHandler                    ExitHandlerFunc
-	interpreted                    bool
-	statement                      ast.Statement
-	debugger                       *Debugger
-	atreeValueValidationEnabled    bool
-	atreeStorageValidationEnabled  bool
-	tracingEnabled                 bool
-	inStorageIteration             bool
-	storageMutatedDuringIteration  bool
-	// TODO: ideally this would be a weak map, but Go has no weak references
-	referencedResourceKindedValues       ReferencedResourceKindedValues
-	invalidatedResourceValidationEnabled bool
-	resourceVariables                    map[ResourceKindedValue]*Variable
-	memoryGauge                          common.MemoryGauge
-	CallStack                            *CallStack
-	baseActivation                       *VariableActivation
-=======
 	Program           *Program
 	Location          common.Location
 	sharedState       *sharedState
@@ -367,7 +322,6 @@
 	interpreted       bool
 	statement         ast.Statement
 	resourceVariables map[ResourceKindedValue]*Variable
->>>>>>> a22f7678
 }
 
 var _ common.MemoryGauge = &Interpreter{}
@@ -404,54 +358,12 @@
 ) (*Interpreter, error) {
 
 	interpreter := &Interpreter{
-<<<<<<< HEAD
-		Program:                       program,
-		Location:                      location,
-		Globals:                       map[string]*Variable{},
-		resourceVariables:             map[ResourceKindedValue]*Variable{},
-		baseActivation:                BaseActivation,
-		inStorageIteration:            false,
-		storageMutatedDuringIteration: false,
-	}
-
-	interpreter.activations = NewVariableActivations(interpreter)
-
-	err := interpreter.configure(options)
-	if err != nil {
-		return nil, err
-	}
-
-	interpreter.activations.PushNewWithParent(interpreter.baseActivation)
-
-	return interpreter, nil
-}
-
-func (interpreter *Interpreter) configure(options []Option) error {
-	defaultOptions := []Option{
-		WithAllInterpreters(map[common.Location]*Interpreter{}),
-		WithCallStack(&CallStack{}),
-		withTypeCodes(TypeCodes{
-			CompositeCodes:       map[sema.TypeID]CompositeTypeCode{},
-			InterfaceCodes:       map[sema.TypeID]WrapperCode{},
-			TypeRequirementCodes: map[sema.TypeID]WrapperCode{},
-		}),
-		withReferencedResourceKindedValues(map[atree.StorageID]map[ReferenceTrackedResourceKindedValue]struct{}{}),
-		WithInvalidatedResourceValidationEnabled(true),
-	}
-
-	for _, option := range defaultOptions {
-		err := option(interpreter)
-		if err != nil {
-			return err
-		}
-=======
 		Program:           program,
 		Location:          location,
 		sharedState:       sharedState,
 		Config:            config,
 		Globals:           map[string]*Variable{},
 		resourceVariables: map[ResourceKindedValue]*Variable{},
->>>>>>> a22f7678
 	}
 
 	// Register self
@@ -2293,57 +2205,13 @@
 	*Interpreter,
 	error,
 ) {
-<<<<<<< HEAD
-
-	defaultOptions := []Option{
-		WithStorage(interpreter.Storage),
-		WithBaseActivation(interpreter.baseActivation),
-		WithOnEventEmittedHandler(interpreter.onEventEmitted),
-		WithOnStatementHandler(interpreter.onStatement),
-		WithOnLoopIterationHandler(interpreter.onLoopIteration),
-		WithOnFunctionInvocationHandler(interpreter.onFunctionInvocation),
-		WithOnInvokedFunctionReturnHandler(interpreter.onInvokedFunctionReturn),
-		WithInjectedCompositeFieldsHandler(interpreter.injectedCompositeFieldsHandler),
-		WithContractValueHandler(interpreter.contractValueHandler),
-		WithImportLocationHandler(interpreter.importLocationHandler),
-		WithUUIDHandler(interpreter.uuidHandler),
-		WithAllInterpreters(interpreter.allInterpreters),
-		WithCallStack(interpreter.CallStack),
-		WithAtreeValueValidationEnabled(interpreter.atreeValueValidationEnabled),
-		WithAtreeStorageValidationEnabled(interpreter.atreeStorageValidationEnabled),
-		withTypeCodes(interpreter.typeCodes),
-		withReferencedResourceKindedValues(interpreter.referencedResourceKindedValues),
-		WithPublicAccountHandler(interpreter.publicAccountHandler),
-		WithPublicKeyValidationHandler(interpreter.PublicKeyValidationHandler),
-		WithSignatureVerificationHandler(interpreter.SignatureVerificationHandler),
-		WithHashHandler(interpreter.HashHandler),
-		WithBLSCryptoFunctions(
-			interpreter.BLSVerifyPoPHandler,
-			interpreter.BLSAggregateSignaturesHandler,
-			interpreter.BLSAggregatePublicKeysHandler,
-		),
-		WithDebugger(interpreter.debugger),
-		WithExitHandler(interpreter.ExitHandler),
-		WithTracingEnabled(interpreter.tracingEnabled),
-		WithOnRecordTraceHandler(interpreter.onRecordTrace),
-		WithOnResourceOwnerChangeHandler(interpreter.onResourceOwnerChange),
-		WithOnMeterComputationFuncHandler(interpreter.onMeterComputation),
-		WithMemoryGauge(interpreter.memoryGauge),
-	}
-
-	subInterp, err := NewInterpreter(
-=======
 	return newInterpreter(
->>>>>>> a22f7678
+
 		program,
 		location,
 		interpreter.sharedState,
 		interpreter.Config,
 	)
-	subInterp.inStorageIteration = interpreter.inStorageIteration
-	subInterp.storageMutatedDuringIteration = interpreter.storageMutatedDuringIteration
-
-	return subInterp, err
 }
 
 func (interpreter *Interpreter) storedValueExists(
@@ -3282,8 +3150,8 @@
 }
 
 func (interpreter *Interpreter) recordStorageMutation() {
-	if interpreter.inStorageIteration {
-		interpreter.storageMutatedDuringIteration = true
+	if interpreter.sharedState.inStorageIteration {
+		interpreter.sharedState.storageMutatedDuringIteration = true
 	}
 }
 
@@ -3309,10 +3177,10 @@
 
 			invocationTypeParams := []sema.Type{pathType, sema.MetaType}
 
-			inIteration := inter.inStorageIteration
-			inter.inStorageIteration = true
+			inIteration := inter.sharedState.inStorageIteration
+			inter.sharedState.inStorageIteration = true
 			defer func() {
-				inter.inStorageIteration = inIteration
+				inter.sharedState.inStorageIteration = inIteration
 			}()
 
 			for key, value := storageIterator.Next(); key != "" && value != nil; key, value = storageIterator.Next() {
@@ -3342,7 +3210,7 @@
 				// at the end, we will not invoke the callback again but will still silently skip elements of storage. In order
 				// to be safe, we perform this check here to effectively enforce that users return `false` from their callback
 				// in all cases where storage is mutated
-				if inter.storageMutatedDuringIteration {
+				if inter.sharedState.storageMutatedDuringIteration {
 					panic(StorageMutatedDuringIterationError{
 						LocationRange: getLocationRange(),
 					})
