/*
 * Cadence - The resource-oriented smart contract programming language
 *
 * Copyright 2019-2021 Dapper Labs, Inc.
 *
 * Licensed under the Apache License, Version 2.0 (the "License");
 * you may not use this file except in compliance with the License.
 * You may obtain a copy of the License at
 *
 *   http://www.apache.org/licenses/LICENSE-2.0
 *
 * Unless required by applicable law or agreed to in writing, software
 * distributed under the License is distributed on an "AS IS" BASIS,
 * WITHOUT WARRANTIES OR CONDITIONS OF ANY KIND, either express or implied.
 * See the License for the specific language governing permissions and
 * limitations under the License.
 */

package interpreter

import (
	"encoding/hex"
	goErrors "errors"
	"fmt"
	"math"
	goRuntime "runtime"
	"time"

	"github.com/onflow/atree"
	"github.com/opentracing/opentracing-go"

	"github.com/onflow/cadence/runtime/ast"
	"github.com/onflow/cadence/runtime/common"
	"github.com/onflow/cadence/runtime/errors"
	"github.com/onflow/cadence/runtime/sema"
)

type controlReturn interface {
	isControlReturn()
}

type controlBreak struct{}

func (controlBreak) isControlReturn() {}

type controlContinue struct{}

func (controlContinue) isControlReturn() {}

type functionReturn struct {
	Value Value
}

func (functionReturn) isControlReturn() {}

type ExpressionStatementResult struct {
	Value Value
}

//

var emptyFunctionType = &sema.FunctionType{
	ReturnTypeAnnotation: &sema.TypeAnnotation{
		Type: sema.VoidType,
	},
}

//

type getterSetter struct {
	target Value
	// allowMissing may be true when the got value is nil.
	// For example, this is the case when a field is initialized
	// with the force-assignment operator (which checks the existing value)
	get func(allowMissing bool) Value
	set func(Value)
}

// Visit-methods for statement which return a non-nil value
// are treated like they are returning a value.

// OnEventEmittedFunc is a function that is triggered when an event is emitted by the program.
//
type OnEventEmittedFunc func(
	inter *Interpreter,
	getLocationRange func() LocationRange,
	event *CompositeValue,
	eventType *sema.CompositeType,
) error

// OnStatementFunc is a function that is triggered when a statement is about to be executed.
//
type OnStatementFunc func(
	inter *Interpreter,
	statement ast.Statement,
)

// OnLoopIterationFunc is a function that is triggered when a loop iteration is about to be executed.
//
type OnLoopIterationFunc func(
	inter *Interpreter,
	line int,
)

// OnFunctionInvocationFunc is a function that is triggered when a function is about to be invoked.
//
type OnFunctionInvocationFunc func(
	inter *Interpreter,
	line int,
)

// OnInvokedFunctionReturnFunc is a function that is triggered when an invoked function returned.
//
type OnInvokedFunctionReturnFunc func(
	inter *Interpreter,
	line int,
)

// OnRecordTraceFunc is a function thats records a trace.
type OnRecordTraceFunc func(
	inter *Interpreter,
	operationName string,
	duration time.Duration,
	logs []opentracing.LogRecord,
)

// OnResourceOwnerChangeFunc is a function that is triggered when a resource's owner changes.
type OnResourceOwnerChangeFunc func(
	inter *Interpreter,
	resource *CompositeValue,
	oldOwner common.Address,
	newOwner common.Address,
)

// InjectedCompositeFieldsHandlerFunc is a function that handles storage reads.
//
type InjectedCompositeFieldsHandlerFunc func(
	inter *Interpreter,
	location common.Location,
	qualifiedIdentifier string,
	compositeKind common.CompositeKind,
) map[string]Value

// ContractValueHandlerFunc is a function that handles contract values.
//
type ContractValueHandlerFunc func(
	inter *Interpreter,
	compositeType *sema.CompositeType,
	constructorGenerator func(common.Address) *HostFunctionValue,
	invocationRange ast.Range,
) *CompositeValue

// ImportLocationHandlerFunc is a function that handles imports of locations.
//
type ImportLocationHandlerFunc func(
	inter *Interpreter,
	location common.Location,
) Import

// PublicAccountHandlerFunc is a function that handles retrieving a public account at a given address.
// The account returned must be of type `PublicAccount`.
//
type PublicAccountHandlerFunc func(
	inter *Interpreter,
	address AddressValue,
) Value

// UUIDHandlerFunc is a function that handles the generation of UUIDs.
type UUIDHandlerFunc func() (uint64, error)

// PublicKeyValidationHandlerFunc is a function that validates a given public key.
// Parameter types:
// - publicKey: PublicKey
//
type PublicKeyValidationHandlerFunc func(
	interpreter *Interpreter,
	getLocationRange func() LocationRange,
	publicKey *CompositeValue,
) error

// BLSVerifyPoPHandlerFunc is a function that verifies a BLS proof of possession.
// Parameter types:
// - publicKey: PublicKey
// - signature: [UInt8]
// Expected result type: Bool
//
type BLSVerifyPoPHandlerFunc func(
	interpreter *Interpreter,
	getLocationRange func() LocationRange,
	publicKey MemberAccessibleValue,
	signature *ArrayValue,
) BoolValue

// BLSAggregateSignaturesHandlerFunc is a function that aggregates multiple BLS signatures.
// Parameter types:
// - signatures: [[UInt8]]
// Expected result type: [UInt8]?
//
type BLSAggregateSignaturesHandlerFunc func(
	inter *Interpreter,
	getLocationRange func() LocationRange,
	signatures *ArrayValue,
) OptionalValue

// BLSAggregatePublicKeysHandlerFunc is a function that aggregates multiple BLS public keys.
// Parameter types:
// - publicKeys: [PublicKey]
// Expected result type: PublicKey?
//
type BLSAggregatePublicKeysHandlerFunc func(
	interpreter *Interpreter,
	getLocationRange func() LocationRange,
	publicKeys *ArrayValue,
) OptionalValue

// SignatureVerificationHandlerFunc is a function that validates a signature.
// Parameter types:
// - signature: [UInt8]
// - signedData: [UInt8]
// - domainSeparationTag: String
// - hashAlgorithm: HashAlgorithm
// - publicKey: PublicKey
// Expected result type: Bool
//
type SignatureVerificationHandlerFunc func(
	interpreter *Interpreter,
	getLocationRange func() LocationRange,
	signature *ArrayValue,
	signedData *ArrayValue,
	domainSeparationTag *StringValue,
	hashAlgorithm *CompositeValue,
	publicKey MemberAccessibleValue,
) BoolValue

// HashHandlerFunc is a function that hashes.
// Parameter types:
// - data: [UInt8]
// - domainSeparationTag: [UInt8]
// - hashAlgorithm: HashAlgorithm
// Expected result type: [UInt8]
//
type HashHandlerFunc func(
	inter *Interpreter,
	getLocationRange func() LocationRange,
	data *ArrayValue,
	domainSeparationTag *StringValue,
	hashAlgorithm MemberAccessibleValue,
) *ArrayValue

// ExitHandlerFunc is a function that is called at the end of execution
type ExitHandlerFunc func() error

// CompositeTypeCode contains the "prepared" / "callable" "code"
// for the functions and the destructor of a composite
// (contract, struct, resource, event).
//
// As there is no support for inheritance of concrete types,
// these are the "leaf" nodes in the call chain, and are functions.
//
type CompositeTypeCode struct {
	CompositeFunctions map[string]FunctionValue
	DestructorFunction FunctionValue
}

type FunctionWrapper = func(inner FunctionValue) FunctionValue

// WrapperCode contains the "prepared" / "callable" "code"
// for inherited types (interfaces and type requirements).
//
// These are "branch" nodes in the call chain, and are function wrappers,
// i.e. they wrap the functions / function wrappers that inherit them.
//
type WrapperCode struct {
	InitializerFunctionWrapper FunctionWrapper
	DestructorFunctionWrapper  FunctionWrapper
	FunctionWrappers           map[string]FunctionWrapper
}

// TypeCodes is the value which stores the "prepared" / "callable" "code"
// of all composite types, interface types, and type requirements.
//
type TypeCodes struct {
	CompositeCodes       map[sema.TypeID]CompositeTypeCode
	InterfaceCodes       map[sema.TypeID]WrapperCode
	TypeRequirementCodes map[sema.TypeID]WrapperCode
}

func (c TypeCodes) Merge(codes TypeCodes) {

	// Iterating over the maps in a non-deterministic way is OK,
	// we only copy the values over.

	for typeID, code := range codes.CompositeCodes { //nolint:maprangecheck
		c.CompositeCodes[typeID] = code
	}

	for typeID, code := range codes.InterfaceCodes { //nolint:maprangecheck
		c.InterfaceCodes[typeID] = code
	}

	for typeID, code := range codes.TypeRequirementCodes { //nolint:maprangecheck
		c.TypeRequirementCodes[typeID] = code
	}
}

type Storage interface {
	atree.SlabStorage
	GetStorageMap(address common.Address, domain string) *StorageMap
	CheckHealth() error
}

type ReferencedResourceKindedValues map[atree.StorageID]map[ReferenceTrackedResourceKindedValue]struct{}

type Interpreter struct {
	Program                        *Program
	Location                       common.Location
	PredeclaredValues              []ValueDeclaration
	effectivePredeclaredValues     map[string]ValueDeclaration
	activations                    *VariableActivations
	Globals                        GlobalVariables
	allInterpreters                map[common.LocationID]*Interpreter
	typeCodes                      TypeCodes
	Transactions                   []*HostFunctionValue
	Storage                        Storage
	onEventEmitted                 OnEventEmittedFunc
	onStatement                    OnStatementFunc
	onLoopIteration                OnLoopIterationFunc
	onFunctionInvocation           OnFunctionInvocationFunc
	onInvokedFunctionReturn        OnInvokedFunctionReturnFunc
	onRecordTrace                  OnRecordTraceFunc
	onResourceOwnerChange          OnResourceOwnerChangeFunc
	injectedCompositeFieldsHandler InjectedCompositeFieldsHandlerFunc
	contractValueHandler           ContractValueHandlerFunc
	importLocationHandler          ImportLocationHandlerFunc
	publicAccountHandler           PublicAccountHandlerFunc
	uuidHandler                    UUIDHandlerFunc
	PublicKeyValidationHandler     PublicKeyValidationHandlerFunc
	SignatureVerificationHandler   SignatureVerificationHandlerFunc
	BLSVerifyPoPHandler            BLSVerifyPoPHandlerFunc
	BLSAggregateSignaturesHandler  BLSAggregateSignaturesHandlerFunc
	BLSAggregatePublicKeysHandler  BLSAggregatePublicKeysHandlerFunc
	HashHandler                    HashHandlerFunc
	ExitHandler                    ExitHandlerFunc
	interpreted                    bool
	statement                      ast.Statement
	debugger                       *Debugger
	atreeValueValidationEnabled    bool
	atreeStorageValidationEnabled  bool
	tracingEnabled                 bool
	// TODO: ideally this would be a weak map, but Go has no weak references
	referencedResourceKindedValues       ReferencedResourceKindedValues
	invalidatedResourceValidationEnabled bool
	resourceVariables                    map[ResourceKindedValue]*Variable
}

type Option func(*Interpreter) error

// WithOnEventEmittedHandler returns an interpreter option which sets
// the given function as the event handler.
//
func WithOnEventEmittedHandler(handler OnEventEmittedFunc) Option {
	return func(interpreter *Interpreter) error {
		interpreter.SetOnEventEmittedHandler(handler)
		return nil
	}
}

// WithOnStatementHandler returns an interpreter option which sets
// the given function as the statement handler.
//
func WithOnStatementHandler(handler OnStatementFunc) Option {
	return func(interpreter *Interpreter) error {
		interpreter.SetOnStatementHandler(handler)
		return nil
	}
}

// WithOnLoopIterationHandler returns an interpreter option which sets
// the given function as the loop iteration handler.
//
func WithOnLoopIterationHandler(handler OnLoopIterationFunc) Option {
	return func(interpreter *Interpreter) error {
		interpreter.SetOnLoopIterationHandler(handler)
		return nil
	}
}

// WithOnFunctionInvocationHandler returns an interpreter option which sets
// the given function as the function invocation handler.
//
func WithOnFunctionInvocationHandler(handler OnFunctionInvocationFunc) Option {
	return func(interpreter *Interpreter) error {
		interpreter.SetOnFunctionInvocationHandler(handler)
		return nil
	}
}

// WithOnInvokedFunctionReturnHandler returns an interpreter option which sets
// the given function as the invoked function return handler.
//
func WithOnInvokedFunctionReturnHandler(handler OnInvokedFunctionReturnFunc) Option {
	return func(interpreter *Interpreter) error {
		interpreter.SetOnInvokedFunctionReturnHandler(handler)
		return nil
	}
}

// WithOnRecordTraceHandler returns an interpreter option which sets
// the given function as the record trace handler.
//
func WithOnRecordTraceHandler(handler OnRecordTraceFunc) Option {
	return func(interpreter *Interpreter) error {
		interpreter.SetOnRecordTraceHandler(handler)
		return nil
	}
}

// WithOnResourceOwnerChangeHandler returns an interpreter option which sets
// the given function as the resource owner change handler.
//
func WithOnResourceOwnerChangeHandler(handler OnResourceOwnerChangeFunc) Option {
	return func(interpreter *Interpreter) error {
		interpreter.SetOnResourceOwnerChangeHandler(handler)
		return nil
	}
}

// WithPredeclaredValues returns an interpreter option which declares
// the given the predeclared values.
//
func WithPredeclaredValues(predeclaredValues []ValueDeclaration) Option {
	return func(interpreter *Interpreter) error {
		interpreter.PredeclaredValues = predeclaredValues

		for _, declaration := range predeclaredValues {
			variable := interpreter.declareValue(declaration)
			if variable == nil {
				continue
			}
			name := declaration.ValueDeclarationName()
			interpreter.Globals.Set(name, variable)
			interpreter.effectivePredeclaredValues[name] = declaration
		}

		return nil
	}
}

// WithStorage returns an interpreter option which sets the given value
// as the function that is used for storage operations.
//
func WithStorage(storage Storage) Option {
	return func(interpreter *Interpreter) error {
		interpreter.SetStorage(storage)
		return nil
	}
}

// WithInjectedCompositeFieldsHandler returns an interpreter option which sets the given function
// as the function that is used to initialize new composite values' fields
//
func WithInjectedCompositeFieldsHandler(handler InjectedCompositeFieldsHandlerFunc) Option {
	return func(interpreter *Interpreter) error {
		interpreter.SetInjectedCompositeFieldsHandler(handler)
		return nil
	}
}

// WithContractValueHandler returns an interpreter option which sets the given function
// as the function that is used to handle imports of values.
//
func WithContractValueHandler(handler ContractValueHandlerFunc) Option {
	return func(interpreter *Interpreter) error {
		interpreter.SetContractValueHandler(handler)
		return nil
	}
}

// WithImportLocationHandler returns an interpreter option which sets the given function
// as the function that is used to handle the imports of locations.
//
func WithImportLocationHandler(handler ImportLocationHandlerFunc) Option {
	return func(interpreter *Interpreter) error {
		interpreter.SetImportLocationHandler(handler)
		return nil
	}
}

// WithPublicAccountHandler returns an interpreter option which sets the given function
// as the function that is used to handle public accounts.
//
func WithPublicAccountHandler(handler PublicAccountHandlerFunc) Option {
	return func(interpreter *Interpreter) error {
		interpreter.SetPublicAccountHandler(handler)
		return nil
	}
}

// WithUUIDHandler returns an interpreter option which sets the given function
// as the function that is used to generate UUIDs.
//
func WithUUIDHandler(handler UUIDHandlerFunc) Option {
	return func(interpreter *Interpreter) error {
		interpreter.SetUUIDHandler(handler)
		return nil
	}
}

// WithPublicKeyValidationHandler returns an interpreter option which sets the given
// function as the function that is used to handle public key validation.
//
func WithPublicKeyValidationHandler(handler PublicKeyValidationHandlerFunc) Option {
	return func(interpreter *Interpreter) error {
		interpreter.SetPublicKeyValidationHandler(handler)
		return nil
	}
}

// WithBLSCryptoFunctions returns an interpreter option which sets the given
// functions as the functions used to handle certain BLS-specific crypto functions.
//
func WithBLSCryptoFunctions(
	verifyPoP BLSVerifyPoPHandlerFunc,
	aggregateSignatures BLSAggregateSignaturesHandlerFunc,
	aggregatePublicKeys BLSAggregatePublicKeysHandlerFunc,
) Option {
	return func(interpreter *Interpreter) error {
		interpreter.SetBLSCryptoFunctions(
			verifyPoP,
			aggregateSignatures,
			aggregatePublicKeys,
		)
		return nil
	}
}

// WithSignatureVerificationHandler returns an interpreter option which sets the given
// function as the function that is used to handle signature validation.
//
func WithSignatureVerificationHandler(handler SignatureVerificationHandlerFunc) Option {
	return func(interpreter *Interpreter) error {
		interpreter.SetSignatureVerificationHandler(handler)
		return nil
	}
}

// WithHashHandler returns an interpreter option which sets the given
// function as the function that is used to hash.
//
func WithHashHandler(handler HashHandlerFunc) Option {
	return func(interpreter *Interpreter) error {
		interpreter.SetHashHandler(handler)
		return nil
	}
}

// WithExitHandler returns an interpreter option which sets the given
// function as the function that is used when execution is complete.
//
func WithExitHandler(handler ExitHandlerFunc) Option {
	return func(interpreter *Interpreter) error {
		interpreter.SetExitHandler(handler)
		return nil
	}
}

// WithAllInterpreters returns an interpreter option which sets
// the given map of interpreters as the map of all interpreters.
//
func WithAllInterpreters(allInterpreters map[common.LocationID]*Interpreter) Option {
	return func(interpreter *Interpreter) error {
		interpreter.SetAllInterpreters(allInterpreters)
		return nil
	}
}

// WithAtreeValueValidationEnabled returns an interpreter option which sets
// the atree validation option.
//
func WithAtreeValueValidationEnabled(enabled bool) Option {
	return func(interpreter *Interpreter) error {
		interpreter.SetAtreeValueValidationEnabled(enabled)
		return nil
	}
}

// WithAtreeStorageValidationEnabled returns an interpreter option which sets
// the atree validation option.
//
func WithAtreeStorageValidationEnabled(enabled bool) Option {
	return func(interpreter *Interpreter) error {
		interpreter.SetAtreeStorageValidationEnabled(enabled)
		return nil
	}
}

// WithTracingEnabled returns an interpreter option which sets
// the tracing option.
//
func WithTracingEnabled(enabled bool) Option {
	return func(interpreter *Interpreter) error {
		interpreter.SetTracingEnabled(enabled)
		return nil
	}
}

// WithInvalidatedResourceValidationEnabled returns an interpreter option which sets
// the resource validation option.
//
func WithInvalidatedResourceValidationEnabled(enabled bool) Option {
	return func(interpreter *Interpreter) error {
		interpreter.SetInvalidatedResourceValidationEnabled(enabled)
		return nil
	}
}

// withTypeCodes returns an interpreter option which sets the type codes.
//
func withTypeCodes(typeCodes TypeCodes) Option {
	return func(interpreter *Interpreter) error {
		interpreter.setTypeCodes(typeCodes)
		return nil
	}
}

// withReferencedResourceKindedValues returns an interpreter option which sets the referenced values.
//
func withReferencedResourceKindedValues(referencedResourceKindedValues ReferencedResourceKindedValues) Option {
	return func(interpreter *Interpreter) error {
		interpreter.referencedResourceKindedValues = referencedResourceKindedValues
		return nil
	}
}

// WithDebugger returns an interpreter option which sets the given debugger
//
func WithDebugger(debugger *Debugger) Option {
	return func(interpreter *Interpreter) error {
		interpreter.SetDebugger(debugger)
		return nil
	}
}

// Create a base-activation so that it can be reused across all interpreters.
//
var baseActivation = func() *VariableActivation {
	activation := NewVariableActivation(nil)
	defineBaseFunctions(activation)
	return activation
}()

func NewInterpreter(program *Program, location common.Location, options ...Option) (*Interpreter, error) {

	interpreter := &Interpreter{
		Program:                    program,
		Location:                   location,
		activations:                &VariableActivations{},
		Globals:                    map[string]*Variable{},
		effectivePredeclaredValues: map[string]ValueDeclaration{},
		resourceVariables:          map[ResourceKindedValue]*Variable{},
	}

	// Start a new activation/scope for the current program.
	// Use the base activation as the parent.
	interpreter.activations.PushNewWithParent(baseActivation)

	defaultOptions := []Option{
		WithAllInterpreters(map[common.LocationID]*Interpreter{}),
		withTypeCodes(TypeCodes{
			CompositeCodes:       map[sema.TypeID]CompositeTypeCode{},
			InterfaceCodes:       map[sema.TypeID]WrapperCode{},
			TypeRequirementCodes: map[sema.TypeID]WrapperCode{},
		}),
		withReferencedResourceKindedValues(map[atree.StorageID]map[ReferenceTrackedResourceKindedValue]struct{}{}),
		WithInvalidatedResourceValidationEnabled(true),
	}

	for _, option := range defaultOptions {
		err := option(interpreter)
		if err != nil {
			return nil, err
		}
	}

	for _, option := range options {
		err := option(interpreter)
		if err != nil {
			return nil, err
		}
	}

	return interpreter, nil
}

// SetOnEventEmittedHandler sets the function that is triggered when an event is emitted by the program.
//
func (interpreter *Interpreter) SetOnEventEmittedHandler(function OnEventEmittedFunc) {
	interpreter.onEventEmitted = function
}

// SetOnStatementHandler sets the function that is triggered when a statement is about to be executed.
//
func (interpreter *Interpreter) SetOnStatementHandler(function OnStatementFunc) {
	interpreter.onStatement = function
}

// SetOnLoopIterationHandler sets the function that is triggered when a loop iteration is about to be executed.
//
func (interpreter *Interpreter) SetOnLoopIterationHandler(function OnLoopIterationFunc) {
	interpreter.onLoopIteration = function
}

// SetOnFunctionInvocationHandler sets the function that is triggered when a function invocation is about to be executed.
//
func (interpreter *Interpreter) SetOnFunctionInvocationHandler(function OnFunctionInvocationFunc) {
	interpreter.onFunctionInvocation = function
}

// SetOnInvokedFunctionReturnHandler sets the function that is triggered when an invoked function returned.
//
func (interpreter *Interpreter) SetOnInvokedFunctionReturnHandler(function OnInvokedFunctionReturnFunc) {
	interpreter.onInvokedFunctionReturn = function
}

// SetOnRecordTraceHandler sets the function that is triggered when a trace is recorded.
//
func (interpreter *Interpreter) SetOnRecordTraceHandler(function OnRecordTraceFunc) {
	interpreter.onRecordTrace = function
}

// SetOnResourceOwnerChangeHandler sets the function that is triggered when the owner of a resource changes.
//
func (interpreter *Interpreter) SetOnResourceOwnerChangeHandler(function OnResourceOwnerChangeFunc) {
	interpreter.onResourceOwnerChange = function
}

// SetStorage sets the value that is used for storage operations.
func (interpreter *Interpreter) SetStorage(storage Storage) {
	interpreter.Storage = storage
}

// SetInjectedCompositeFieldsHandler sets the function that is used to initialize
// new composite values' fields
//
func (interpreter *Interpreter) SetInjectedCompositeFieldsHandler(function InjectedCompositeFieldsHandlerFunc) {
	interpreter.injectedCompositeFieldsHandler = function
}

// SetContractValueHandler sets the function that is used to handle imports of values
//
func (interpreter *Interpreter) SetContractValueHandler(function ContractValueHandlerFunc) {
	interpreter.contractValueHandler = function
}

// SetImportLocationHandler sets the function that is used to handle imports of locations.
//
func (interpreter *Interpreter) SetImportLocationHandler(function ImportLocationHandlerFunc) {
	interpreter.importLocationHandler = function
}

// SetPublicAccountHandler sets the function that is used to handle accounts.
//
func (interpreter *Interpreter) SetPublicAccountHandler(function PublicAccountHandlerFunc) {
	interpreter.publicAccountHandler = function
}

// SetUUIDHandler sets the function that is used to handle the generation of UUIDs.
//
func (interpreter *Interpreter) SetUUIDHandler(function UUIDHandlerFunc) {
	interpreter.uuidHandler = function
}

// SetPublicKeyValidationHandler sets the function that is used to handle public key validation.
//
func (interpreter *Interpreter) SetPublicKeyValidationHandler(function PublicKeyValidationHandlerFunc) {
	interpreter.PublicKeyValidationHandler = function
}

// SetBLSCryptoFunctions sets the functions that are used to handle certain BLS specific crypt functions.
//
func (interpreter *Interpreter) SetBLSCryptoFunctions(
	verifyPoP BLSVerifyPoPHandlerFunc,
	aggregateSignatures BLSAggregateSignaturesHandlerFunc,
	aggregatePublicKeys BLSAggregatePublicKeysHandlerFunc,
) {
	interpreter.BLSVerifyPoPHandler = verifyPoP
	interpreter.BLSAggregateSignaturesHandler = aggregateSignatures
	interpreter.BLSAggregatePublicKeysHandler = aggregatePublicKeys
}

// SetSignatureVerificationHandler sets the function that is used to handle signature validation.
//
func (interpreter *Interpreter) SetSignatureVerificationHandler(function SignatureVerificationHandlerFunc) {
	interpreter.SignatureVerificationHandler = function
}

// SetHashHandler sets the function that is used to hash.
//
func (interpreter *Interpreter) SetHashHandler(function HashHandlerFunc) {
	interpreter.HashHandler = function
}

// SetExitHandler sets the function that is used to handle end of execution.
//
func (interpreter *Interpreter) SetExitHandler(function ExitHandlerFunc) {
	interpreter.ExitHandler = function
}

// SetAllInterpreters sets the given map of interpreters as the map of all interpreters.
//
func (interpreter *Interpreter) SetAllInterpreters(allInterpreters map[common.LocationID]*Interpreter) {
	interpreter.allInterpreters = allInterpreters

	// Register self
	if interpreter.Location != nil {
		locationID := interpreter.Location.ID()
		interpreter.allInterpreters[locationID] = interpreter
	}
}

// SetAtreeValueValidationEnabled sets the atree value validation option.
//
func (interpreter *Interpreter) SetAtreeValueValidationEnabled(enabled bool) {
	interpreter.atreeValueValidationEnabled = enabled
}

// SetAtreeStorageValidationEnabled sets the atree storage validation option.
//
func (interpreter *Interpreter) SetAtreeStorageValidationEnabled(enabled bool) {
	interpreter.atreeStorageValidationEnabled = enabled
}

// SetTracingEnabled sets the tracing option.
//
func (interpreter *Interpreter) SetTracingEnabled(enabled bool) {
	interpreter.tracingEnabled = enabled
}

// SetInvalidatedResourceValidationEnabled sets the invalidated resource validation option.
//
func (interpreter *Interpreter) SetInvalidatedResourceValidationEnabled(enabled bool) {
	interpreter.invalidatedResourceValidationEnabled = enabled
}

// setTypeCodes sets the type codes.
//
func (interpreter *Interpreter) setTypeCodes(typeCodes TypeCodes) {
	interpreter.typeCodes = typeCodes
}

// SetDebugger sets the debugger.
//
func (interpreter *Interpreter) SetDebugger(debugger *Debugger) {
	interpreter.debugger = debugger
}

// locationRangeGetter returns a function that returns the location range
// for the given location and positioned element.
//
func locationRangeGetter(location common.Location, hasPosition ast.HasPosition) func() LocationRange {
	return func() LocationRange {
		return LocationRange{
			Location: location,
			Range:    ast.NewRangeFromPositioned(hasPosition),
		}
	}
}

func (interpreter *Interpreter) findVariable(name string) *Variable {
	return interpreter.activations.Find(name)
}

func (interpreter *Interpreter) findOrDeclareVariable(name string) *Variable {
	variable := interpreter.findVariable(name)
	if variable == nil {
		variable = interpreter.declareVariable(name, nil)
	}
	return variable
}

func (interpreter *Interpreter) setVariable(name string, variable *Variable) {
	interpreter.activations.Set(name, variable)
}

func (interpreter *Interpreter) Interpret() (err error) {
	if interpreter.interpreted {
		return
	}

	// recover internal panics and return them as an error
	defer interpreter.RecoverErrors(func(internalErr error) {
		err = internalErr
	})

	if interpreter.Program != nil {
		interpreter.Program.Program.Accept(interpreter)
	}

	interpreter.interpreted = true

	return nil
}

// visitGlobalDeclaration firsts interprets the global declaration,
// then finds the declaration and adds it to the globals
//
func (interpreter *Interpreter) visitGlobalDeclaration(declaration ast.Declaration) {
	declaration.Accept(interpreter)
	interpreter.declareGlobal(declaration)
}

func (interpreter *Interpreter) declareGlobal(declaration ast.Declaration) {
	identifier := declaration.DeclarationIdentifier()
	if identifier == nil {
		return
	}
	name := identifier.Identifier
	// NOTE: semantic analysis already checked possible invalid redeclaration
	interpreter.Globals.Set(name, interpreter.findVariable(name))
}

// invokeVariable looks up the function by the given name from global variables,
// checks the function type, and executes the function with the given arguments
func (interpreter *Interpreter) invokeVariable(
	functionName string,
	arguments []Value,
) (
	value Value,
	err error,
) {

	// function must be defined as a global variable
	variable, ok := interpreter.Globals.Get(functionName)
	if !ok {
		return nil, NotDeclaredError{
			ExpectedKind: common.DeclarationKindFunction,
			Name:         functionName,
		}
	}

	variableValue := variable.GetValue()

	// the global variable must be declared as a function
	functionValue, ok := variableValue.(FunctionValue)
	if !ok {
		return nil, NotInvokableError{
			Value: variableValue,
		}
	}

	functionVariable, ok := interpreter.Program.Elaboration.GlobalValues.Get(functionName)
	if !ok {
		panic(errors.NewUnreachableError())
	}
	ty := functionVariable.Type

	// function must be invokable
	functionType, ok := ty.(*sema.FunctionType)

	if !ok {
		return nil, NotInvokableError{
			Value: variableValue,
		}
	}

	return interpreter.prepareInvoke(functionValue, functionType, arguments)
}

func (interpreter *Interpreter) prepareInvokeTransaction(
	index int,
	arguments []Value,
) (value Value, err error) {
	if index >= len(interpreter.Transactions) {
		return nil, TransactionNotDeclaredError{Index: index}
	}

	functionValue := interpreter.Transactions[index]

	transactionType := interpreter.Program.Elaboration.TransactionTypes[index]
	functionType := transactionType.EntryPointFunctionType()

	return interpreter.prepareInvoke(functionValue, functionType, arguments)
}

func (interpreter *Interpreter) prepareInvoke(
	functionValue FunctionValue,
	functionType *sema.FunctionType,
	arguments []Value,
) (
	result Value,
	err error,
) {

	// ensures the invocation's argument count matches the function's parameter count

	parameters := functionType.Parameters
	parameterCount := len(parameters)
	argumentCount := len(arguments)

	if argumentCount != parameterCount {

		// if the function has defined optional parameters,
		// then the provided arguments must be equal to or greater than
		// the number of required parameters.
		if functionType.RequiredArgumentCount == nil ||
			argumentCount < *functionType.RequiredArgumentCount {

			return nil, ArgumentCountError{
				ParameterCount: parameterCount,
				ArgumentCount:  argumentCount,
			}
		}
	}

	getLocationRange := ReturnEmptyLocationRange

	preparedArguments := make([]Value, len(arguments))
	for i, argument := range arguments {
		parameterType := parameters[i].TypeAnnotation.Type

		// converts the argument into the parameter type declared by the function
		preparedArguments[i] = interpreter.ConvertAndBox(getLocationRange, argument, nil, parameterType)
	}

	// NOTE: can't fill argument types, as they are unknown
	invocation := Invocation{
		Arguments:        preparedArguments,
		GetLocationRange: getLocationRange,
		Interpreter:      interpreter,
	}

	return functionValue.invoke(invocation), nil
}

// Invoke invokes a global function with the given arguments
func (interpreter *Interpreter) Invoke(functionName string, arguments ...Value) (value Value, err error) {

	// recover internal panics and return them as an error
	defer interpreter.RecoverErrors(func(internalErr error) {
		err = internalErr
	})

	return interpreter.invokeVariable(functionName, arguments)
}

// InvokeFunction invokes a function value with the given invocation
func (interpreter *Interpreter) InvokeFunction(function FunctionValue, invocation Invocation) (value Value, err error) {

	// recover internal panics and return them as an error
	defer interpreter.RecoverErrors(func(internalErr error) {
		err = internalErr
	})

	value = function.invoke(invocation)
	return
}

func (interpreter *Interpreter) InvokeTransaction(index int, arguments ...Value) (err error) {

	// recover internal panics and return them as an error
	defer interpreter.RecoverErrors(func(internalErr error) {
		err = internalErr
	})

	_, err = interpreter.prepareInvokeTransaction(index, arguments)
	return err
}

func (interpreter *Interpreter) RecoverErrors(onError func(error)) {
	if r := recover(); r != nil {
		var err error
		switch r := r.(type) {
		case goRuntime.Error, ExternalError:
			// Don't recover Go's or external panics
			panic(r)
		case error:
			err = r
		default:
			err = fmt.Errorf("%s", r)
		}

		// if the error is not yet an interpreter error, wrap it
		if _, ok := err.(Error); !ok {

			// wrap the error with position information if needed

			_, ok := err.(ast.HasPosition)
			if !ok && interpreter.statement != nil {
				r := ast.NewRangeFromPositioned(interpreter.statement)

				err = PositionedError{
					Err:   err,
					Range: r,
				}
			}

			err = Error{
				Err:      err,
				Location: interpreter.Location,
			}
		}

		onError(err)
	}
}

func (interpreter *Interpreter) VisitProgram(program *ast.Program) ast.Repr {

	for _, declaration := range program.ImportDeclarations() {
		interpreter.visitGlobalDeclaration(declaration)
	}

	for _, declaration := range program.InterfaceDeclarations() {
		interpreter.visitGlobalDeclaration(declaration)
	}

	for _, declaration := range program.CompositeDeclarations() {
		interpreter.visitGlobalDeclaration(declaration)
	}

	for _, declaration := range program.FunctionDeclarations() {
		interpreter.visitGlobalDeclaration(declaration)
	}

	for _, declaration := range program.TransactionDeclarations() {
		interpreter.visitGlobalDeclaration(declaration)
	}

	// Finally, evaluate the global variable declarations,
	// which are effectively lazy declarations,
	// i.e. the value is evaluated on first access.
	//
	// This enables forward references, especially indirect ones
	// through functions, for example:
	//
	// ```
	// fun f(): Int {
	//    return g()
	// }
	//
	// let x = f()
	// let y = 0
	//
	// fun g(): Int {
	//     return y
	// }
	// ```
	//
	// Here, the variable `x` has an indirect forward reference
	// to variable `y`, through functions `f` and `g`.
	// When variable `x` is evaluated, it forces the evaluation of variable `y`.
	//
	// Variable declarations are still eagerly evaluated,
	// in the order they are declared.

	// First, for each variable declaration, declare a variable with a getter
	// which will evaluate the variable declaration. The resulting value
	// is reused for subsequent reads of the variable.

	variableDeclarationVariables := make([]*Variable, 0, len(program.VariableDeclarations()))

	for _, declaration := range program.VariableDeclarations() {

		// Rebind declaration, so the closure captures to current iteration's value,
		// i.e. the next iteration doesn't override `declaration`

		declaration := declaration

		identifier := declaration.Identifier.Identifier

		var variable *Variable

		variable = NewVariableWithGetter(func() Value {
			var result Value
			interpreter.visitVariableDeclaration(declaration, func(_ string, value Value) {
				result = value
			})

			// Global variables are lazily loaded. Therefore, start resource tracking also
			// lazily when the resource is used for the first time.
			// This is needed to support forward referencing.
			interpreter.startResourceTracking(
				result,
				variable,
				identifier,
				declaration.Identifier,
			)

			return result
		})
		interpreter.setVariable(identifier, variable)
		interpreter.Globals.Set(identifier, variable)

		variableDeclarationVariables = append(variableDeclarationVariables, variable)
	}

	// Second, force the evaluation of all variable declarations,
	// in the order they were declared.

	for _, variable := range variableDeclarationVariables {
		_ = variable.GetValue()
	}

	return nil
}

func (interpreter *Interpreter) VisitFunctionDeclaration(declaration *ast.FunctionDeclaration) ast.Repr {

	identifier := declaration.Identifier.Identifier

	functionType := interpreter.Program.Elaboration.FunctionDeclarationFunctionTypes[declaration]

	// NOTE: find *or* declare, as the function might have not been pre-declared (e.g. in the REPL)
	variable := interpreter.findOrDeclareVariable(identifier)

	// lexical scope: variables in functions are bound to what is visible at declaration time
	lexicalScope := interpreter.activations.CurrentOrNew()

	// make the function itself available inside the function
	lexicalScope.Set(identifier, variable)

	variable.SetValue(
		interpreter.functionDeclarationValue(
			declaration,
			functionType,
			lexicalScope,
		),
	)

	return nil
}

func (interpreter *Interpreter) functionDeclarationValue(
	declaration *ast.FunctionDeclaration,
	functionType *sema.FunctionType,
	lexicalScope *VariableActivation,
) *InterpretedFunctionValue {

	var preConditions ast.Conditions
	if declaration.FunctionBlock.PreConditions != nil {
		preConditions = *declaration.FunctionBlock.PreConditions
	}

	var beforeStatements []ast.Statement
	var rewrittenPostConditions ast.Conditions

	if declaration.FunctionBlock.PostConditions != nil {
		postConditionsRewrite :=
			interpreter.Program.Elaboration.PostConditionsRewrite[declaration.FunctionBlock.PostConditions]

		rewrittenPostConditions = postConditionsRewrite.RewrittenPostConditions
		beforeStatements = postConditionsRewrite.BeforeStatements
	}

	return &InterpretedFunctionValue{
		Interpreter:      interpreter,
		ParameterList:    declaration.ParameterList,
		Type:             functionType,
		Activation:       lexicalScope,
		BeforeStatements: beforeStatements,
		PreConditions:    preConditions,
		Statements:       declaration.FunctionBlock.Block.Statements,
		PostConditions:   rewrittenPostConditions,
	}
}

func (interpreter *Interpreter) VisitBlock(block *ast.Block) ast.Repr {
	// block scope: each block gets an activation record
	interpreter.activations.PushNewWithCurrent()
	defer interpreter.activations.Pop()

	return interpreter.visitStatements(block.Statements)
}

func (interpreter *Interpreter) VisitFunctionBlock(_ *ast.FunctionBlock) ast.Repr {
	// NOTE: see visitBlock
	panic(errors.NewUnreachableError())
}

func (interpreter *Interpreter) visitFunctionBody(
	beforeStatements []ast.Statement,
	preConditions ast.Conditions,
	body func() controlReturn,
	postConditions ast.Conditions,
	returnType sema.Type,
) Value {

	// block scope: each function block gets an activation record
	interpreter.activations.PushNewWithCurrent()
	defer interpreter.activations.Pop()

	result := interpreter.visitStatements(beforeStatements)
	if ret, ok := result.(functionReturn); ok {
		return ret.Value
	}

	interpreter.visitConditions(preConditions)

	var returnValue Value

	if body != nil {
		result = body()
		if ret, ok := result.(functionReturn); ok {
			returnValue = ret.Value
		} else {
			returnValue = VoidValue{}
		}
	} else {
		returnValue = VoidValue{}
	}

	// If there is a return type, declare the constant `result`.
	// If it is a resource type, the constant has the same type as a reference to the return type.
	// If it is not a resource type, the constant has the same type as the return type.

	if returnType != sema.VoidType {
		var resultValue Value
		if returnType.IsResourceType() {
			resultValue = &EphemeralReferenceValue{
				Value:        returnValue,
				BorrowedType: returnType,
			}
		} else {
			resultValue = returnValue
		}
		interpreter.declareVariable(
			sema.ResultIdentifier,
			resultValue,
		)
	}

	interpreter.visitConditions(postConditions)

	return returnValue
}

func (interpreter *Interpreter) visitConditions(conditions []*ast.Condition) {
	for _, condition := range conditions {
		interpreter.visitCondition(condition)
	}
}

func (interpreter *Interpreter) visitCondition(condition *ast.Condition) {

	// Evaluate the condition as a statement, so we get position information in case of an error

	statement := &ast.ExpressionStatement{
		Expression: condition.Test,
	}

	result, ok := interpreter.evalStatement(statement).(ExpressionStatementResult)

	value, valueOk := result.Value.(BoolValue)

	if ok && valueOk && bool(value) {
		return
	}

	var message string
	if condition.Message != nil {
		messageValue := interpreter.evalExpression(condition.Message)
		message = messageValue.(*StringValue).Str
	}

	panic(ConditionError{
		ConditionKind: condition.Kind,
		Message:       message,
		LocationRange: locationRangeGetter(interpreter.Location, condition.Test)(),
	})
}

func (interpreter *Interpreter) declareValue(declaration ValueDeclaration) *Variable {

	if !declaration.ValueDeclarationAvailable(interpreter.Location) {
		return nil
	}

	return interpreter.declareVariable(
		declaration.ValueDeclarationName(),
		declaration.ValueDeclarationValue(interpreter),
	)
}

// declareVariable declares a variable in the latest scope
func (interpreter *Interpreter) declareVariable(identifier string, value Value) *Variable {
	// NOTE: semantic analysis already checked possible invalid redeclaration
	variable := NewVariableWithValue(value)
	interpreter.setVariable(identifier, variable)

	// TODO: add proper location info
	interpreter.startResourceTracking(value, variable, identifier, nil)

	return variable
}

func (interpreter *Interpreter) visitAssignment(
	transferOperation ast.TransferOperation,
	targetExpression ast.Expression, targetType sema.Type,
	valueExpression ast.Expression, valueType sema.Type,
	position ast.HasPosition,
) {
	// First evaluate the target, which results in a getter/setter function pair
	getterSetter := interpreter.assignmentGetterSetter(targetExpression)

	getLocationRange := locationRangeGetter(interpreter.Location, position)

	// If the assignment is a forced move,
	// ensure that the target is nil,
	// otherwise panic

	if transferOperation == ast.TransferOperationMoveForced {

		// If the force-move assignment is used for the initialization of a field,
		// then there is no prior value for the field, so allow missing

		const allowMissing = true

		target := getterSetter.get(allowMissing)

		if _, ok := target.(NilValue); !ok && target != nil {
			getLocationRange := locationRangeGetter(interpreter.Location, position)
			panic(ForceAssignmentToNonNilResourceError{
				LocationRange: getLocationRange(),
			})
		}
	}

	// Finally, evaluate the value, and assign it using the setter function

	value := interpreter.evalExpression(valueExpression)

	transferredValue := interpreter.transferAndConvert(value, valueType, targetType, getLocationRange)

	getterSetter.set(transferredValue)
}

// NOTE: only called for top-level composite declarations
func (interpreter *Interpreter) VisitCompositeDeclaration(declaration *ast.CompositeDeclaration) ast.Repr {

	// lexical scope: variables in functions are bound to what is visible at declaration time
	lexicalScope := interpreter.activations.CurrentOrNew()

	_, _ = interpreter.declareCompositeValue(declaration, lexicalScope)

	return nil
}

// declareCompositeValue creates and declares the value for
// the composite declaration.
//
// For all composite kinds a constructor function is created.
//
// The constructor is a host function which creates a new composite,
// calls the initializer (interpreted function), if any,
// and then returns the composite.
//
// Inside the initializer and all functions, `self` is bound to
// the new composite value, and the constructor itself is bound
//
// For contracts, `contractValueHandler` is used to declare
// a contract value / instance (singleton).
//
// For all other composite kinds the constructor function is declared.
//
func (interpreter *Interpreter) declareCompositeValue(
	declaration *ast.CompositeDeclaration,
	lexicalScope *VariableActivation,
) (
	scope *VariableActivation,
	variable *Variable,
) {
	if declaration.CompositeKind == common.CompositeKindEnum {
		return interpreter.declareEnumConstructor(declaration, lexicalScope)
	} else {
		return interpreter.declareNonEnumCompositeValue(declaration, lexicalScope)
	}
}

func (interpreter *Interpreter) declareNonEnumCompositeValue(
	declaration *ast.CompositeDeclaration,
	lexicalScope *VariableActivation,
) (
	scope *VariableActivation,
	variable *Variable,
) {
	identifier := declaration.Identifier.Identifier
	// NOTE: find *or* declare, as the function might have not been pre-declared (e.g. in the REPL)
	variable = interpreter.findOrDeclareVariable(identifier)

	// Make the value available in the initializer
	lexicalScope.Set(identifier, variable)

	// Evaluate nested declarations in a new scope, so values
	// of nested declarations won't be visible after the containing declaration

	nestedVariables := map[string]*Variable{}

	(func() {
		interpreter.activations.PushNewWithCurrent()
		defer interpreter.activations.Pop()

		// Pre-declare empty variables for all interfaces, composites, and function declarations
		predeclare := func(identifier ast.Identifier) {
			name := identifier.Identifier
			lexicalScope.Set(
				name,
				interpreter.declareVariable(name, nil),
			)
		}

		for _, nestedInterfaceDeclaration := range declaration.Members.Interfaces() {
			predeclare(nestedInterfaceDeclaration.Identifier)
		}

		for _, nestedCompositeDeclaration := range declaration.Members.Composites() {
			predeclare(nestedCompositeDeclaration.Identifier)
		}

		for _, nestedInterfaceDeclaration := range declaration.Members.Interfaces() {
			interpreter.declareInterface(nestedInterfaceDeclaration, lexicalScope)
		}

		for _, nestedCompositeDeclaration := range declaration.Members.Composites() {

			// Pass the lexical scope, which has the containing composite's value declared,
			// to the nested declarations so they can refer to it, and update the lexical scope
			// so the container's functions can refer to the nested composite's value

			var nestedVariable *Variable
			lexicalScope, nestedVariable =
				interpreter.declareCompositeValue(nestedCompositeDeclaration, lexicalScope)

			memberIdentifier := nestedCompositeDeclaration.Identifier.Identifier
			nestedVariables[memberIdentifier] = nestedVariable
		}
	})()

	compositeType := interpreter.Program.Elaboration.CompositeDeclarationTypes[declaration]

	constructorType := &sema.FunctionType{
		IsConstructor: true,
		Parameters:    compositeType.ConstructorParameters,
		ReturnTypeAnnotation: &sema.TypeAnnotation{
			Type: compositeType,
		},
		RequiredArgumentCount: nil,
	}

	var initializerFunction FunctionValue
	if declaration.CompositeKind == common.CompositeKindEvent {
		initializerFunction = NewHostFunctionValue(
			func(invocation Invocation) Value {
				for i, argument := range invocation.Arguments {
					parameter := compositeType.ConstructorParameters[i]
					invocation.Self.SetMember(
						invocation.Interpreter,
						invocation.GetLocationRange,
						parameter.Identifier,
						argument,
					)
				}
				return nil
			},
			constructorType,
		)
	} else {
		compositeInitializerFunction := interpreter.compositeInitializerFunction(declaration, lexicalScope)
		if compositeInitializerFunction != nil {
			initializerFunction = compositeInitializerFunction
		}
	}

	var destructorFunction FunctionValue
	compositeDestructorFunction := interpreter.compositeDestructorFunction(declaration, lexicalScope)
	if compositeDestructorFunction != nil {
		destructorFunction = compositeDestructorFunction
	}

	functions := interpreter.compositeFunctions(declaration, lexicalScope)

	wrapFunctions := func(code WrapperCode) {

		// Wrap initializer

		initializerFunctionWrapper :=
			code.InitializerFunctionWrapper

		if initializerFunctionWrapper != nil {
			initializerFunction = initializerFunctionWrapper(initializerFunction)
		}

		// Wrap destructor

		destructorFunctionWrapper :=
			code.DestructorFunctionWrapper

		if destructorFunctionWrapper != nil {
			destructorFunction = destructorFunctionWrapper(destructorFunction)
		}

		// Wrap functions

		// Iterating over the map in a non-deterministic way is OK,
		// we only apply the function wrapper to each function,
		// the order does not matter.

		for name, functionWrapper := range code.FunctionWrappers { //nolint:maprangecheck
			functions[name] = functionWrapper(functions[name])
		}
	}

	// NOTE: First the conditions of the type requirements are evaluated,
	//  then the conditions of this composite's conformances
	//
	// Because the conditions are wrappers, they have to be applied
	// in reverse order: first the conformances, then the type requirements;
	// each conformances and type requirements in reverse order as well.

	for i := len(compositeType.ExplicitInterfaceConformances) - 1; i >= 0; i-- {
		conformance := compositeType.ExplicitInterfaceConformances[i]

		wrapFunctions(interpreter.typeCodes.InterfaceCodes[conformance.ID()])
	}

	typeRequirements := compositeType.TypeRequirements()

	for i := len(typeRequirements) - 1; i >= 0; i-- {
		typeRequirement := typeRequirements[i]

		wrapFunctions(interpreter.typeCodes.TypeRequirementCodes[typeRequirement.ID()])
	}

	interpreter.typeCodes.CompositeCodes[compositeType.ID()] = CompositeTypeCode{
		DestructorFunction: destructorFunction,
		CompositeFunctions: functions,
	}

	location := interpreter.Location

	qualifiedIdentifier := compositeType.QualifiedIdentifier()

	constructorGenerator := func(address common.Address) *HostFunctionValue {
		return NewHostFunctionValue(
			func(invocation Invocation) Value {

				// Check that the resource is constructed
				// in the same location as it was declared

				if compositeType.Kind == common.CompositeKindResource &&
					!common.LocationsMatch(invocation.Interpreter.Location, compositeType.Location) {

					panic(ResourceConstructionError{
						CompositeType: compositeType,
						LocationRange: invocation.GetLocationRange(),
					})
				}

				// Load injected fields
				var injectedFields map[string]Value
				if interpreter.injectedCompositeFieldsHandler != nil {
					injectedFields = interpreter.injectedCompositeFieldsHandler(
						interpreter,
						location,
						qualifiedIdentifier,
						declaration.CompositeKind,
					)
				}

				var fields []CompositeField

				if declaration.CompositeKind == common.CompositeKindResource {

					if interpreter.uuidHandler == nil {
						panic(UUIDUnavailableError{
							LocationRange: invocation.GetLocationRange(),
						})
					}

					uuid, err := interpreter.uuidHandler()
					if err != nil {
						panic(err)
					}

					fields = append(
						fields,
						CompositeField{
							Name:  sema.ResourceUUIDFieldName,
							Value: UInt64Value(uuid),
						},
					)
				}

				value := NewCompositeValue(
					interpreter,
					location,
					qualifiedIdentifier,
					declaration.CompositeKind,
					fields,
					address,
				)

				value.InjectedFields = injectedFields
				value.Functions = functions
				value.Destructor = destructorFunction

				invocation.Self = value

				if declaration.CompositeKind == common.CompositeKindContract {
					// NOTE: set the variable value immediately, as the contract value
					// needs to be available for nested declarations

					variable.SetValue(value)

					// Also, immediately set the nested values,
					// as the initializer of the contract may use nested declarations

					value.NestedVariables = nestedVariables
				}

				if initializerFunction != nil {
					// NOTE: arguments are already properly boxed by invocation expression

					_ = initializerFunction.invoke(invocation)
				}
				return value
			},
			constructorType,
		)
	}

	// Contract declarations declare a value / instance (singleton),
	// for all other composite kinds, the constructor is declared

	if declaration.CompositeKind == common.CompositeKindContract {
		variable.getter = func() Value {
			positioned := ast.NewRangeFromPositioned(declaration.Identifier)
			contract := interpreter.contractValueHandler(
				interpreter,
				compositeType,
				constructorGenerator,
				positioned,
			)
			contract.NestedVariables = nestedVariables
			return contract
		}
	} else {
		constructor := constructorGenerator(common.Address{})
		constructor.NestedVariables = nestedVariables
		variable.SetValue(constructor)
	}

	return lexicalScope, variable
}

func (interpreter *Interpreter) declareEnumConstructor(
	declaration *ast.CompositeDeclaration,
	lexicalScope *VariableActivation,
) (
	scope *VariableActivation,
	variable *Variable,
) {
	identifier := declaration.Identifier.Identifier
	// NOTE: find *or* declare, as the function might have not been pre-declared (e.g. in the REPL)
	variable = interpreter.findOrDeclareVariable(identifier)

	lexicalScope.Set(identifier, variable)

	compositeType := interpreter.Program.Elaboration.CompositeDeclarationTypes[declaration]
	qualifiedIdentifier := compositeType.QualifiedIdentifier()

	location := interpreter.Location

	intType := sema.IntType

	enumCases := declaration.Members.EnumCases()
	caseValues := make([]*CompositeValue, len(enumCases))

	constructorNestedVariables := map[string]*Variable{}

	for i, enumCase := range enumCases {

		rawValue := convert(
			NewIntValueFromInt64(int64(i)),
			intType,
			compositeType.EnumRawType,
		)

		caseValueFields := []CompositeField{
			{
				Name:  sema.EnumRawValueFieldName,
				Value: rawValue,
			},
		}

		caseValue := NewCompositeValue(
			interpreter,
			location,
			qualifiedIdentifier,
			declaration.CompositeKind,
			caseValueFields,
			common.Address{},
		)
		caseValues[i] = caseValue

		constructorNestedVariables[enumCase.Identifier.Identifier] =
			NewVariableWithValue(caseValue)
	}

	getLocationRange := locationRangeGetter(location, declaration)

	value := EnumConstructorFunction(
		interpreter,
		getLocationRange,
		compositeType,
		caseValues,
		constructorNestedVariables,
	)
	variable.SetValue(value)

	return lexicalScope, variable
}

func EnumConstructorFunction(
	inter *Interpreter,
	getLocationRange func() LocationRange,
	enumType *sema.CompositeType,
	caseValues []*CompositeValue,
	nestedVariables map[string]*Variable,
) *HostFunctionValue {

	// Prepare a lookup table based on the big-endian byte representation

	lookupTable := make(map[string]*CompositeValue)

	for _, caseValue := range caseValues {
		rawValue := caseValue.GetField(inter, getLocationRange, sema.EnumRawValueFieldName)
		rawValueBigEndianBytes := rawValue.(IntegerValue).ToBigEndianBytes()
		lookupTable[string(rawValueBigEndianBytes)] = caseValue
	}

	// Prepare the constructor function which performs a lookup in the lookup table

	constructor := NewHostFunctionValue(
		func(invocation Invocation) Value {
			rawValue, ok := invocation.Arguments[0].(IntegerValue)
			if !ok {
				panic(errors.NewUnreachableError())
			}

			rawValueArgumentBigEndianBytes := rawValue.ToBigEndianBytes()

			caseValue, ok := lookupTable[string(rawValueArgumentBigEndianBytes)]
			if !ok {
				return NilValue{}
			}

			return NewSomeValueNonCopying(caseValue)
		},
		sema.EnumConstructorType(enumType),
	)

	constructor.NestedVariables = nestedVariables

	return constructor
}

func (interpreter *Interpreter) compositeInitializerFunction(
	compositeDeclaration *ast.CompositeDeclaration,
	lexicalScope *VariableActivation,
) *InterpretedFunctionValue {

	// TODO: support multiple overloaded initializers

	initializers := compositeDeclaration.Members.Initializers()
	var initializer *ast.SpecialFunctionDeclaration
	if len(initializers) == 0 {
		return nil
	}

	initializer = initializers[0]
	functionType := interpreter.Program.Elaboration.ConstructorFunctionTypes[initializer]

	parameterList := initializer.FunctionDeclaration.ParameterList

	var preConditions ast.Conditions
	if initializer.FunctionDeclaration.FunctionBlock.PreConditions != nil {
		preConditions = *initializer.FunctionDeclaration.FunctionBlock.PreConditions
	}

	statements := initializer.FunctionDeclaration.FunctionBlock.Block.Statements

	var beforeStatements []ast.Statement
	var rewrittenPostConditions ast.Conditions

	postConditions := initializer.FunctionDeclaration.FunctionBlock.PostConditions
	if postConditions != nil {
		postConditionsRewrite :=
			interpreter.Program.Elaboration.PostConditionsRewrite[postConditions]

		beforeStatements = postConditionsRewrite.BeforeStatements
		rewrittenPostConditions = postConditionsRewrite.RewrittenPostConditions
	}

	return &InterpretedFunctionValue{
		Interpreter:      interpreter,
		ParameterList:    parameterList,
		Type:             functionType,
		Activation:       lexicalScope,
		BeforeStatements: beforeStatements,
		PreConditions:    preConditions,
		Statements:       statements,
		PostConditions:   rewrittenPostConditions,
	}
}

func (interpreter *Interpreter) compositeDestructorFunction(
	compositeDeclaration *ast.CompositeDeclaration,
	lexicalScope *VariableActivation,
) *InterpretedFunctionValue {

	destructor := compositeDeclaration.Members.Destructor()
	if destructor == nil {
		return nil
	}

	statements := destructor.FunctionDeclaration.FunctionBlock.Block.Statements

	var preConditions ast.Conditions

	conditions := destructor.FunctionDeclaration.FunctionBlock.PreConditions
	if conditions != nil {
		preConditions = *conditions
	}

	var beforeStatements []ast.Statement
	var rewrittenPostConditions ast.Conditions

	postConditions := destructor.FunctionDeclaration.FunctionBlock.PostConditions
	if postConditions != nil {
		postConditionsRewrite :=
			interpreter.Program.Elaboration.PostConditionsRewrite[postConditions]

		beforeStatements = postConditionsRewrite.BeforeStatements
		rewrittenPostConditions = postConditionsRewrite.RewrittenPostConditions
	}

	return &InterpretedFunctionValue{
		Interpreter:      interpreter,
		Type:             emptyFunctionType,
		Activation:       lexicalScope,
		BeforeStatements: beforeStatements,
		PreConditions:    preConditions,
		Statements:       statements,
		PostConditions:   rewrittenPostConditions,
	}
}

func (interpreter *Interpreter) compositeFunctions(
	compositeDeclaration *ast.CompositeDeclaration,
	lexicalScope *VariableActivation,
) map[string]FunctionValue {

	functions := map[string]FunctionValue{}

	for _, functionDeclaration := range compositeDeclaration.Members.Functions() {
		name := functionDeclaration.Identifier.Identifier
		functions[name] =
			interpreter.compositeFunction(
				functionDeclaration,
				lexicalScope,
			)
	}

	return functions
}

func (interpreter *Interpreter) functionWrappers(
	members *ast.Members,
	lexicalScope *VariableActivation,
) map[string]FunctionWrapper {

	functionWrappers := map[string]FunctionWrapper{}

	for _, functionDeclaration := range members.Functions() {

		functionType := interpreter.Program.Elaboration.FunctionDeclarationFunctionTypes[functionDeclaration]

		name := functionDeclaration.Identifier.Identifier
		functionWrapper := interpreter.functionConditionsWrapper(
			functionDeclaration,
			functionType.ReturnTypeAnnotation.Type,
			lexicalScope,
		)
		if functionWrapper == nil {
			continue
		}
		functionWrappers[name] = functionWrapper
	}

	return functionWrappers
}

func (interpreter *Interpreter) compositeFunction(
	functionDeclaration *ast.FunctionDeclaration,
	lexicalScope *VariableActivation,
) *InterpretedFunctionValue {

	functionType := interpreter.Program.Elaboration.FunctionDeclarationFunctionTypes[functionDeclaration]

	var preConditions ast.Conditions

	if functionDeclaration.FunctionBlock.PreConditions != nil {
		preConditions = *functionDeclaration.FunctionBlock.PreConditions
	}

	var beforeStatements []ast.Statement
	var postConditions ast.Conditions

	if functionDeclaration.FunctionBlock.PostConditions != nil {

		postConditionsRewrite :=
			interpreter.Program.Elaboration.PostConditionsRewrite[functionDeclaration.FunctionBlock.PostConditions]

		beforeStatements = postConditionsRewrite.BeforeStatements
		postConditions = postConditionsRewrite.RewrittenPostConditions
	}

	parameterList := functionDeclaration.ParameterList
	statements := functionDeclaration.FunctionBlock.Block.Statements

	return &InterpretedFunctionValue{
		Interpreter:      interpreter,
		ParameterList:    parameterList,
		Type:             functionType,
		Activation:       lexicalScope,
		BeforeStatements: beforeStatements,
		PreConditions:    preConditions,
		Statements:       statements,
		PostConditions:   postConditions,
	}
}

func (interpreter *Interpreter) VisitFieldDeclaration(_ *ast.FieldDeclaration) ast.Repr {
	// fields aren't interpreted
	panic(errors.NewUnreachableError())
}

func (interpreter *Interpreter) VisitEnumCaseDeclaration(_ *ast.EnumCaseDeclaration) ast.Repr {
	// enum cases aren't interpreted
	panic(errors.NewUnreachableError())
}

func (interpreter *Interpreter) CheckValueTransferTargetType(value Value, targetType sema.Type) bool {

	if targetType == nil {
		return true
	}

	if interpreter.IsSubType(value.StaticType(), targetType) {
		return true
	}

	return false
}

func (interpreter *Interpreter) transferAndConvert(
	value Value,
	valueType, targetType sema.Type,
	getLocationRange func() LocationRange,
) Value {

	transferredValue := value.Transfer(
		interpreter,
		getLocationRange,
		atree.Address{},
		false,
		nil,
	)

	result := interpreter.ConvertAndBox(
		getLocationRange,
		transferredValue,
		valueType,
		targetType,
	)

	if !interpreter.CheckValueTransferTargetType(result, targetType) {
		panic(ValueTransferTypeError{
			TargetType:    targetType,
			LocationRange: getLocationRange(),
		})
	}

	return result
}

// ConvertAndBox converts a value to a target type, and boxes in optionals and any value, if necessary
func (interpreter *Interpreter) ConvertAndBox(
	getLocationRange func() LocationRange,
	value Value,
	valueType, targetType sema.Type,
) Value {
	value = convert(value, valueType, targetType)
	return interpreter.BoxOptional(getLocationRange, value, targetType)
}

func convert(value Value, valueType, targetType sema.Type) Value {
	if valueType == nil {
		return value
	}

	if _, valueIsOptional := valueType.(*sema.OptionalType); valueIsOptional {
		return value
	}

	unwrappedTargetType := sema.UnwrapOptionalType(targetType)

	switch unwrappedTargetType {
	case sema.IntType:
		if !valueType.Equal(unwrappedTargetType) {
			return ConvertInt(value)
		}

	case sema.UIntType:
		if !valueType.Equal(unwrappedTargetType) {
			return ConvertUInt(value)
		}

	// Int*
	case sema.Int8Type:
		if !valueType.Equal(unwrappedTargetType) {
			return ConvertInt8(value)
		}

	case sema.Int16Type:
		if !valueType.Equal(unwrappedTargetType) {
			return ConvertInt16(value)
		}

	case sema.Int32Type:
		if !valueType.Equal(unwrappedTargetType) {
			return ConvertInt32(value)
		}

	case sema.Int64Type:
		if !valueType.Equal(unwrappedTargetType) {
			return ConvertInt64(value)
		}

	case sema.Int128Type:
		if !valueType.Equal(unwrappedTargetType) {
			return ConvertInt128(value)
		}

	case sema.Int256Type:
		if !valueType.Equal(unwrappedTargetType) {
			return ConvertInt256(value)
		}

	// UInt*
	case sema.UInt8Type:
		if !valueType.Equal(unwrappedTargetType) {
			return ConvertUInt8(value)
		}

	case sema.UInt16Type:
		if !valueType.Equal(unwrappedTargetType) {
			return ConvertUInt16(value)
		}

	case sema.UInt32Type:
		if !valueType.Equal(unwrappedTargetType) {
			return ConvertUInt32(value)
		}

	case sema.UInt64Type:
		if !valueType.Equal(unwrappedTargetType) {
			return ConvertUInt64(value)
		}

	case sema.UInt128Type:
		if !valueType.Equal(unwrappedTargetType) {
			return ConvertUInt128(value)
		}

	case sema.UInt256Type:
		if !valueType.Equal(unwrappedTargetType) {
			return ConvertUInt256(value)
		}

	// Word*
	case sema.Word8Type:
		if !valueType.Equal(unwrappedTargetType) {
			return ConvertWord8(value)
		}

	case sema.Word16Type:
		if !valueType.Equal(unwrappedTargetType) {
			return ConvertWord16(value)
		}

	case sema.Word32Type:
		if !valueType.Equal(unwrappedTargetType) {
			return ConvertWord32(value)
		}

	case sema.Word64Type:
		if !valueType.Equal(unwrappedTargetType) {
			return ConvertWord64(value)
		}

	// Fix*

	case sema.Fix64Type:
		if !valueType.Equal(unwrappedTargetType) {
			return ConvertFix64(value)
		}

	case sema.UFix64Type:
		if !valueType.Equal(unwrappedTargetType) {
			return ConvertUFix64(value)
		}
	}

	switch unwrappedTargetType.(type) {
	case *sema.AddressType:
		if !valueType.Equal(unwrappedTargetType) {
			return ConvertAddress(value)
		}
	}

	return value
}

// BoxOptional boxes a value in optionals, if necessary
func (interpreter *Interpreter) BoxOptional(
	getLocationRange func() LocationRange,
	value Value,
	targetType sema.Type,
) Value {

	inner := value

	for {
		optionalType, ok := targetType.(*sema.OptionalType)
		if !ok {
			break
		}

		switch typedInner := inner.(type) {
		case *SomeValue:
			inner = typedInner.InnerValue(interpreter, getLocationRange)

		case NilValue:
			// NOTE: nested nil will be unboxed!
			return inner

		default:
			value = NewSomeValueNonCopying(value)
		}

		targetType = optionalType.Type
	}
	return value
}

func (interpreter *Interpreter) Unbox(getLocationRange func() LocationRange, value Value) Value {
	for {
		some, ok := value.(*SomeValue)
		if !ok {
			return value
		}

		value = some.InnerValue(interpreter, getLocationRange)
	}
}

// NOTE: only called for top-level interface declarations
func (interpreter *Interpreter) VisitInterfaceDeclaration(declaration *ast.InterfaceDeclaration) ast.Repr {

	// lexical scope: variables in functions are bound to what is visible at declaration time
	lexicalScope := interpreter.activations.CurrentOrNew()

	interpreter.declareInterface(declaration, lexicalScope)

	return nil
}

func (interpreter *Interpreter) declareInterface(
	declaration *ast.InterfaceDeclaration,
	lexicalScope *VariableActivation,
) {
	// Evaluate nested declarations in a new scope, so values
	// of nested declarations won't be visible after the containing declaration

	(func() {
		interpreter.activations.PushNewWithCurrent()
		defer interpreter.activations.Pop()

		for _, nestedInterfaceDeclaration := range declaration.Members.Interfaces() {
			interpreter.declareInterface(nestedInterfaceDeclaration, lexicalScope)
		}

		for _, nestedCompositeDeclaration := range declaration.Members.Composites() {
			interpreter.declareTypeRequirement(nestedCompositeDeclaration, lexicalScope)
		}
	})()

	interfaceType := interpreter.Program.Elaboration.InterfaceDeclarationTypes[declaration]
	typeID := interfaceType.ID()

	initializerFunctionWrapper := interpreter.initializerFunctionWrapper(declaration.Members, lexicalScope)
	destructorFunctionWrapper := interpreter.destructorFunctionWrapper(declaration.Members, lexicalScope)
	functionWrappers := interpreter.functionWrappers(declaration.Members, lexicalScope)

	interpreter.typeCodes.InterfaceCodes[typeID] = WrapperCode{
		InitializerFunctionWrapper: initializerFunctionWrapper,
		DestructorFunctionWrapper:  destructorFunctionWrapper,
		FunctionWrappers:           functionWrappers,
	}
}

func (interpreter *Interpreter) declareTypeRequirement(
	declaration *ast.CompositeDeclaration,
	lexicalScope *VariableActivation,
) {
	// Evaluate nested declarations in a new scope, so values
	// of nested declarations won't be visible after the containing declaration

	(func() {
		interpreter.activations.PushNewWithCurrent()
		defer interpreter.activations.Pop()

		for _, nestedInterfaceDeclaration := range declaration.Members.Interfaces() {
			interpreter.declareInterface(nestedInterfaceDeclaration, lexicalScope)
		}

		for _, nestedCompositeDeclaration := range declaration.Members.Composites() {
			interpreter.declareTypeRequirement(nestedCompositeDeclaration, lexicalScope)
		}
	})()

	compositeType := interpreter.Program.Elaboration.CompositeDeclarationTypes[declaration]
	typeID := compositeType.ID()

	initializerFunctionWrapper := interpreter.initializerFunctionWrapper(declaration.Members, lexicalScope)
	destructorFunctionWrapper := interpreter.destructorFunctionWrapper(declaration.Members, lexicalScope)
	functionWrappers := interpreter.functionWrappers(declaration.Members, lexicalScope)

	interpreter.typeCodes.TypeRequirementCodes[typeID] = WrapperCode{
		InitializerFunctionWrapper: initializerFunctionWrapper,
		DestructorFunctionWrapper:  destructorFunctionWrapper,
		FunctionWrappers:           functionWrappers,
	}
}

func (interpreter *Interpreter) initializerFunctionWrapper(
	members *ast.Members,
	lexicalScope *VariableActivation,
) FunctionWrapper {

	// TODO: support multiple overloaded initializers

	initializers := members.Initializers()
	if len(initializers) == 0 {
		return nil
	}

	firstInitializer := initializers[0]
	if firstInitializer.FunctionDeclaration.FunctionBlock == nil {
		return nil
	}

	return interpreter.functionConditionsWrapper(
		firstInitializer.FunctionDeclaration,
		sema.VoidType,
		lexicalScope,
	)
}

func (interpreter *Interpreter) destructorFunctionWrapper(
	members *ast.Members,
	lexicalScope *VariableActivation,
) FunctionWrapper {

	destructor := members.Destructor()
	if destructor == nil {
		return nil
	}

	return interpreter.functionConditionsWrapper(
		destructor.FunctionDeclaration,
		sema.VoidType,
		lexicalScope,
	)
}

func (interpreter *Interpreter) functionConditionsWrapper(
	declaration *ast.FunctionDeclaration,
	returnType sema.Type,
	lexicalScope *VariableActivation,
) FunctionWrapper {

	if declaration.FunctionBlock == nil {
		return nil
	}

	var preConditions ast.Conditions
	if declaration.FunctionBlock.PreConditions != nil {
		preConditions = *declaration.FunctionBlock.PreConditions
	}

	var beforeStatements []ast.Statement
	var rewrittenPostConditions ast.Conditions

	if declaration.FunctionBlock.PostConditions != nil {

		postConditionsRewrite :=
			interpreter.Program.Elaboration.PostConditionsRewrite[declaration.FunctionBlock.PostConditions]

		beforeStatements = postConditionsRewrite.BeforeStatements
		rewrittenPostConditions = postConditionsRewrite.RewrittenPostConditions
	}

	return func(inner FunctionValue) FunctionValue {
		// Construct a raw HostFunctionValue without a type,
		// instead of using NewHostFunctionValue, which requires a type.
		//
		// This host function value is an internally created and used function,
		// and can never be passed around as a value.
		// Hence, the type is not required.

		return &HostFunctionValue{
			Function: func(invocation Invocation) Value {
				// Start a new activation record.
				// Lexical scope: use the function declaration's activation record,
				// not the current one (which would be dynamic scope)
				interpreter.activations.PushNewWithParent(lexicalScope)
				defer interpreter.activations.Pop()

				if declaration.ParameterList != nil {
					interpreter.bindParameterArguments(
						declaration.ParameterList,
						invocation.Arguments,
					)
				}

				if invocation.Self != nil {
					interpreter.declareVariable(sema.SelfIdentifier, invocation.Self)
				}

				// NOTE: The `inner` function might be nil.
				//   This is the case if the conforming type did not declare a function.

				var body func() controlReturn
				if inner != nil {
					// NOTE: It is important to wrap the invocation in a function,
					//  so the inner function isn't invoked here

					body = func() controlReturn {

						// NOTE: It is important to actually return the value returned
						//   from the inner function, otherwise it is lost

						returnValue := inner.invoke(invocation)
						return functionReturn{returnValue}
					}
				}

				return interpreter.visitFunctionBody(
					beforeStatements,
					preConditions,
					body,
					rewrittenPostConditions,
					returnType,
				)
			},
		}
	}
}

func (interpreter *Interpreter) EnsureLoaded(
	location common.Location,
) *Interpreter {
	return interpreter.ensureLoadedWithLocationHandler(
		location,
		func() Import {
			return interpreter.importLocationHandler(interpreter, location)
		},
	)
}

func (interpreter *Interpreter) ensureLoadedWithLocationHandler(
	location common.Location,
	loadLocation func() Import,
) *Interpreter {

	locationID := location.ID()

	// If a sub-interpreter already exists, return it

	subInterpreter := interpreter.allInterpreters[locationID]
	if subInterpreter != nil {
		return subInterpreter
	}

	// Load the import

	var virtualImport *VirtualImport

	imported := loadLocation()

	switch imported := imported.(type) {
	case InterpreterImport:
		subInterpreter = imported.Interpreter
		err := subInterpreter.Interpret()
		if err != nil {
			panic(err)
		}

		return subInterpreter

	case VirtualImport:
		virtualImport = &imported

		var err error
		// NOTE: virtual import, no program
		subInterpreter, err = interpreter.NewSubInterpreter(nil, location)
		if err != nil {
			panic(err)
		}

		// If the imported location is a virtual import,
		// prepare the interpreter

		for _, global := range virtualImport.Globals {
			variable := NewVariableWithValue(global.Value)
			subInterpreter.setVariable(global.Name, variable)
			subInterpreter.Globals.Set(global.Name, variable)
		}

		subInterpreter.typeCodes.
			Merge(virtualImport.TypeCodes)

		// Virtual import does not register interpreter itself,
		// unlike InterpreterImport
		interpreter.allInterpreters[locationID] = subInterpreter

		subInterpreter.Program = &Program{
			Elaboration: virtualImport.Elaboration,
		}

		return subInterpreter

	default:
		panic(errors.NewUnreachableError())
	}
}

func (interpreter *Interpreter) NewSubInterpreter(
	program *Program,
	location common.Location,
	options ...Option,
) (
	*Interpreter,
	error,
) {

	defaultOptions := []Option{
		WithStorage(interpreter.Storage),
		WithPredeclaredValues(interpreter.PredeclaredValues),
		WithOnEventEmittedHandler(interpreter.onEventEmitted),
		WithOnStatementHandler(interpreter.onStatement),
		WithOnLoopIterationHandler(interpreter.onLoopIteration),
		WithOnFunctionInvocationHandler(interpreter.onFunctionInvocation),
		WithOnInvokedFunctionReturnHandler(interpreter.onInvokedFunctionReturn),
		WithInjectedCompositeFieldsHandler(interpreter.injectedCompositeFieldsHandler),
		WithContractValueHandler(interpreter.contractValueHandler),
		WithImportLocationHandler(interpreter.importLocationHandler),
		WithUUIDHandler(interpreter.uuidHandler),
		WithAllInterpreters(interpreter.allInterpreters),
		WithAtreeValueValidationEnabled(interpreter.atreeValueValidationEnabled),
		WithAtreeStorageValidationEnabled(interpreter.atreeStorageValidationEnabled),
		withTypeCodes(interpreter.typeCodes),
		withReferencedResourceKindedValues(interpreter.referencedResourceKindedValues),
		WithPublicAccountHandler(interpreter.publicAccountHandler),
		WithPublicKeyValidationHandler(interpreter.PublicKeyValidationHandler),
		WithSignatureVerificationHandler(interpreter.SignatureVerificationHandler),
		WithHashHandler(interpreter.HashHandler),
		WithBLSCryptoFunctions(
			interpreter.BLSVerifyPoPHandler,
			interpreter.BLSAggregateSignaturesHandler,
			interpreter.BLSAggregatePublicKeysHandler,
		),
		WithDebugger(interpreter.debugger),
		WithExitHandler(interpreter.ExitHandler),
		WithTracingEnabled(interpreter.tracingEnabled),
		WithOnRecordTraceHandler(interpreter.onRecordTrace),
		WithOnResourceOwnerChangeHandler(interpreter.onResourceOwnerChange),
	}

	return NewInterpreter(
		program,
		location,
		append(
			defaultOptions,
			options...,
		)...,
	)
}

func (interpreter *Interpreter) storedValueExists(
	storageAddress common.Address,
	domain string,
	identifier string,
) bool {
	accountStorage := interpreter.Storage.GetStorageMap(storageAddress, domain)
	return accountStorage.ValueExists(identifier)
}

func (interpreter *Interpreter) ReadStored(
	storageAddress common.Address,
	domain string,
	identifier string,
) Value {
	accountStorage := interpreter.Storage.GetStorageMap(storageAddress, domain)
	return accountStorage.ReadValue(identifier)
}

func (interpreter *Interpreter) writeStored(
	storageAddress common.Address,
	domain string,
	identifier string,
	value Value,
) {
	accountStorage := interpreter.Storage.GetStorageMap(storageAddress, domain)
	accountStorage.WriteValue(interpreter, identifier, value)
}

type ValueConverterDeclaration struct {
	name         string
	convert      func(Value) Value
	min          Value
	max          Value
	functionType *sema.FunctionType
}

// It would be nice if return types in Go's function types would be covariant
//
var ConverterDeclarations = []ValueConverterDeclaration{
	{
		name:         sema.IntTypeName,
		functionType: sema.NumberConversionFunctionType(sema.IntType),
		convert: func(value Value) Value {
			return ConvertInt(value)
		},
	},
	{
		name:         sema.UIntTypeName,
		functionType: sema.NumberConversionFunctionType(sema.UIntType),
		convert: func(value Value) Value {
			return ConvertUInt(value)
		},
		min: NewUIntValueFromBigInt(sema.UIntTypeMin),
	},
	{
		name:         sema.Int8TypeName,
		functionType: sema.NumberConversionFunctionType(sema.Int8Type),
		convert: func(value Value) Value {
			return ConvertInt8(value)
		},
		min: Int8Value(math.MinInt8),
		max: Int8Value(math.MaxInt8),
	},
	{
		name:         sema.Int16TypeName,
		functionType: sema.NumberConversionFunctionType(sema.Int16Type),
		convert: func(value Value) Value {
			return ConvertInt16(value)
		},
		min: Int16Value(math.MinInt16),
		max: Int16Value(math.MaxInt16),
	},
	{
		name:         sema.Int32TypeName,
		functionType: sema.NumberConversionFunctionType(sema.Int32Type),
		convert: func(value Value) Value {
			return ConvertInt32(value)
		},
		min: Int32Value(math.MinInt32),
		max: Int32Value(math.MaxInt32),
	},
	{
		name:         sema.Int64TypeName,
		functionType: sema.NumberConversionFunctionType(sema.Int64Type),
		convert: func(value Value) Value {
			return ConvertInt64(value)
		},
		min: Int64Value(math.MinInt64),
		max: Int64Value(math.MaxInt64),
	},
	{
		name:         sema.Int128TypeName,
		functionType: sema.NumberConversionFunctionType(sema.Int128Type),
		convert: func(value Value) Value {
			return ConvertInt128(value)
		},
		min: NewInt128ValueFromBigInt(sema.Int128TypeMinIntBig),
		max: NewInt128ValueFromBigInt(sema.Int128TypeMaxIntBig),
	},
	{
		name:         sema.Int256TypeName,
		functionType: sema.NumberConversionFunctionType(sema.Int256Type),
		convert: func(value Value) Value {
			return ConvertInt256(value)
		},
		min: NewInt256ValueFromBigInt(sema.Int256TypeMinIntBig),
		max: NewInt256ValueFromBigInt(sema.Int256TypeMaxIntBig),
	},
	{
		name:         sema.UInt8TypeName,
		functionType: sema.NumberConversionFunctionType(sema.UInt8Type),
		convert: func(value Value) Value {
			return ConvertUInt8(value)
		},
		min: UInt8Value(0),
		max: UInt8Value(math.MaxUint8),
	},
	{
		name:         sema.UInt16TypeName,
		functionType: sema.NumberConversionFunctionType(sema.UInt16Type),
		convert: func(value Value) Value {
			return ConvertUInt16(value)
		},
		min: UInt16Value(0),
		max: UInt16Value(math.MaxUint16),
	},
	{
		name:         sema.UInt32TypeName,
		functionType: sema.NumberConversionFunctionType(sema.UInt32Type),
		convert: func(value Value) Value {
			return ConvertUInt32(value)
		},
		min: UInt32Value(0),
		max: UInt32Value(math.MaxUint32),
	},
	{
		name:         sema.UInt64TypeName,
		functionType: sema.NumberConversionFunctionType(sema.UInt64Type),
		convert: func(value Value) Value {
			return ConvertUInt64(value)
		},
		min: UInt64Value(0),
		max: UInt64Value(math.MaxUint64),
	},
	{
		name:         sema.UInt128TypeName,
		functionType: sema.NumberConversionFunctionType(sema.UInt128Type),
		convert: func(value Value) Value {
			return ConvertUInt128(value)
		},
		min: NewUInt128ValueFromUint64(0),
		max: NewUInt128ValueFromBigInt(sema.UInt128TypeMaxIntBig),
	},
	{
		name:         sema.UInt256TypeName,
		functionType: sema.NumberConversionFunctionType(sema.UInt256Type),
		convert: func(value Value) Value {
			return ConvertUInt256(value)
		},
		min: NewUInt256ValueFromUint64(0),
		max: NewUInt256ValueFromBigInt(sema.UInt256TypeMaxIntBig),
	},
	{
		name:         sema.Word8TypeName,
		functionType: sema.NumberConversionFunctionType(sema.Word8Type),
		convert: func(value Value) Value {
			return ConvertWord8(value)
		},
		min: Word8Value(0),
		max: Word8Value(math.MaxUint8),
	},
	{
		name:         sema.Word16TypeName,
		functionType: sema.NumberConversionFunctionType(sema.Word16Type),
		convert: func(value Value) Value {
			return ConvertWord16(value)
		},
		min: Word16Value(0),
		max: Word16Value(math.MaxUint16),
	},
	{
		name:         sema.Word32TypeName,
		functionType: sema.NumberConversionFunctionType(sema.Word32Type),
		convert: func(value Value) Value {
			return ConvertWord32(value)
		},
		min: Word32Value(0),
		max: Word32Value(math.MaxUint32),
	},
	{
		name:         sema.Word64TypeName,
		functionType: sema.NumberConversionFunctionType(sema.Word64Type),
		convert: func(value Value) Value {
			return ConvertWord64(value)
		},
		min: Word64Value(0),
		max: Word64Value(math.MaxUint64),
	},
	{
		name:         sema.Fix64TypeName,
		functionType: sema.NumberConversionFunctionType(sema.Fix64Type),
		convert: func(value Value) Value {
			return ConvertFix64(value)
		},
		min: Fix64Value(math.MinInt64),
		max: Fix64Value(math.MaxInt64),
	},
	{
		name:         sema.UFix64TypeName,
		functionType: sema.NumberConversionFunctionType(sema.UFix64Type),
		convert: func(value Value) Value {
			return ConvertUFix64(value)
		},
		min: UFix64Value(0),
		max: UFix64Value(math.MaxUint64),
	},
	{
		name:         sema.AddressTypeName,
		functionType: sema.AddressConversionFunctionType,
		convert: func(value Value) Value {
			return ConvertAddress(value)
		},
	},
	{
		name:         sema.PublicPathType.Name,
		functionType: sema.PublicPathConversionFunctionType,
		convert:      ConvertPublicPath,
	},
	{
		name:         sema.PrivatePathType.Name,
		functionType: sema.PrivatePathConversionFunctionType,
		convert:      ConvertPrivatePath,
	},
	{
		name:         sema.StoragePathType.Name,
		functionType: sema.StoragePathConversionFunctionType,
		convert:      ConvertStoragePath,
	},
}

func lookupInterface(interpreter *Interpreter, typeID string) (*sema.InterfaceType, error) {
	location, qualifiedIdentifier, err := common.DecodeTypeID(typeID)
	// if the typeID is invalid, return nil
	if err != nil {
		return nil, err
	}

	typ, err := interpreter.getInterfaceType(location, qualifiedIdentifier)
	if err != nil {
		return nil, err
	}

	return typ, nil
}

func lookupComposite(interpreter *Interpreter, typeID string) (*sema.CompositeType, error) {
	location, qualifiedIdentifier, err := common.DecodeTypeID(typeID)
	// if the typeID is invalid, return nil
	if err != nil {
		return nil, err
	}

	typ, err := interpreter.GetCompositeType(location, qualifiedIdentifier, common.TypeID(typeID))
	if err != nil {
		return nil, err
	}

	return typ, nil
}

func init() {

	converterNames := make(map[string]struct{}, len(ConverterDeclarations))

	for _, converterDeclaration := range ConverterDeclarations {
		converterNames[converterDeclaration.name] = struct{}{}
	}

	for _, numberType := range sema.AllNumberTypes {

		// Only leaf number types require a converter,
		// "hierarchy" number types don't need one

		switch numberType {
		case sema.NumberType, sema.SignedNumberType,
			sema.IntegerType, sema.SignedIntegerType,
			sema.FixedPointType, sema.SignedFixedPointType:
			continue
		}

		if _, ok := converterNames[numberType.String()]; !ok {
			panic(fmt.Sprintf("missing converter for number type: %s", numberType))
		}
	}

	// We assign this here because it depends on the interpreter, so this breaks the initialization cycle
	defineBaseValue(
		baseActivation,
		"DictionaryType",
		NewHostFunctionValue(
			func(invocation Invocation) Value {
				keyTypeValue, ok := invocation.Arguments[0].(TypeValue)
				if !ok {
					panic(errors.NewUnreachableError())
				}

				valueTypeValue, ok := invocation.Arguments[1].(TypeValue)
				if !ok {
					panic(errors.NewUnreachableError())
				}

				keyType := keyTypeValue.Type
				valueType := valueTypeValue.Type

				// if the given key is not a valid dictionary key, it wouldn't make sense to create this type
				if keyType == nil ||
					!sema.IsValidDictionaryKeyType(invocation.Interpreter.MustConvertStaticToSemaType(keyType)) {
					return NilValue{}
				}

				return NewSomeValueNonCopying(TypeValue{
					Type: DictionaryStaticType{
						KeyType:   keyType,
						ValueType: valueType,
					}})
			},
			sema.DictionaryTypeFunctionType,
		))

	defineBaseValue(
		baseActivation,
		"CompositeType",
		NewHostFunctionValue(
			func(invocation Invocation) Value {
				typeIDValue, ok := invocation.Arguments[0].(*StringValue)
				if !ok {
					panic(errors.NewUnreachableError())
				}
				typeID := typeIDValue.Str

				composite, err := lookupComposite(invocation.Interpreter, typeID)
				if err != nil {
					return NilValue{}
				}

				return NewSomeValueNonCopying(TypeValue{
					Type: ConvertSemaToStaticType(composite),
				})
			},
			sema.CompositeTypeFunctionType,
		),
	)

	defineBaseValue(
		baseActivation,
		"InterfaceType",
		NewHostFunctionValue(
			func(invocation Invocation) Value {
				typeIDValue, ok := invocation.Arguments[0].(*StringValue)
				if !ok {
					panic(errors.NewUnreachableError())
				}
				typeID := typeIDValue.Str

				interfaceType, err := lookupInterface(invocation.Interpreter, typeID)
				if err != nil {
					return NilValue{}
				}

				return NewSomeValueNonCopying(TypeValue{
					Type: ConvertSemaToStaticType(interfaceType),
				})
			},
			sema.InterfaceTypeFunctionType,
		),
	)

	defineBaseValue(
		baseActivation,
		"FunctionType",
		NewHostFunctionValue(
			func(invocation Invocation) Value {
				parameters, ok := invocation.Arguments[0].(*ArrayValue)
				if !ok {
					panic(errors.NewUnreachableError())
				}

				typeValue, ok := invocation.Arguments[1].(TypeValue)
				if !ok {
					panic(errors.NewUnreachableError())
				}

				returnType := invocation.Interpreter.MustConvertStaticToSemaType(typeValue.Type)
				parameterTypes := make([]*sema.Parameter, 0, parameters.Count())
				parameters.Iterate(func(param Value) bool {
					semaType := invocation.Interpreter.MustConvertStaticToSemaType(param.(TypeValue).Type)
					parameterTypes = append(
						parameterTypes,
						&sema.Parameter{
							TypeAnnotation: sema.NewTypeAnnotation(semaType),
						},
					)

					// Continue iteration
					return true
				})
				return TypeValue{
					Type: FunctionStaticType{
						Type: &sema.FunctionType{
							ReturnTypeAnnotation: sema.NewTypeAnnotation(returnType),
							Parameters:           parameterTypes,
						},
					}}
			},
			sema.FunctionTypeFunctionType,
		),
	)

	defineBaseValue(
		baseActivation,
		"RestrictedType",
		NewHostFunctionValue(
			RestrictedTypeFunction,
			sema.RestrictedTypeFunctionType,
		),
	)
}

func RestrictedTypeFunction(invocation Invocation) Value {
	interpreter := invocation.Interpreter

	restrictionIDs, ok := invocation.Arguments[1].(*ArrayValue)
	if !ok {
		panic(errors.NewUnreachableError())
	}

	staticRestrictions := make([]InterfaceStaticType, 0, restrictionIDs.Count())
	semaRestrictions := make([]*sema.InterfaceType, 0, restrictionIDs.Count())

	var invalidRestrictionID bool
	restrictionIDs.Iterate(func(typeID Value) bool {
		typeIDValue, ok := typeID.(*StringValue)
		if !ok {
			panic(errors.NewUnreachableError())
		}

		restrictionInterface, err := lookupInterface(interpreter, typeIDValue.Str)
		if err != nil {
			invalidRestrictionID = true
			return true
		}

		staticRestrictions = append(
			staticRestrictions,
			ConvertSemaToStaticType(restrictionInterface).(InterfaceStaticType),
		)
		semaRestrictions = append(semaRestrictions, restrictionInterface)

		// Continue iteration
		return true
	})

	// If there are any invalid restrictions,
	// then return nil
	if invalidRestrictionID {
		return NilValue{}
	}

	var semaType sema.Type
	var err error

	switch typeID := invocation.Arguments[0].(type) {
	case NilValue:
		semaType = nil
	case *SomeValue:
		innerValue := typeID.InnerValue(interpreter, invocation.GetLocationRange)
		semaType, err = lookupComposite(interpreter, innerValue.(*StringValue).Str)
		if err != nil {
			return NilValue{}
		}
	default:
		panic(errors.NewUnreachableError())
	}

	var invalidRestrictedType bool
	ty := sema.CheckRestrictedType(
		semaType,
		semaRestrictions,
		func(_ func(*ast.RestrictedType) error) {
			invalidRestrictedType = true
		},
	)

	// If the restricted type would have failed to type-check statically,
	// then return nil
	if invalidRestrictedType {
		return NilValue{}
	}

	return NewSomeValueNonCopying(TypeValue{
		Type: &RestrictedStaticType{
			Type:         ConvertSemaToStaticType(ty),
			Restrictions: staticRestrictions,
		},
	})
}

func defineBaseFunctions(activation *VariableActivation) {
	defineConverterFunctions(activation)
	defineTypeFunction(activation)
	defineRuntimeTypeConstructorFunctions(activation)
	defineStringFunction(activation)
}

type converterFunction struct {
	name      string
	converter *HostFunctionValue
}

// Converter functions are stateless functions. Hence they can be re-used across interpreters.
//
var converterFunctionValues = func() []converterFunction {

	converterFuncValues := make([]converterFunction, len(ConverterDeclarations))

	for index, declaration := range ConverterDeclarations {
		// NOTE: declare in loop, as captured in closure below
		convert := declaration.convert
		converterFunctionValue := NewHostFunctionValue(
			func(invocation Invocation) Value {
				return convert(invocation.Arguments[0])
			},
			declaration.functionType,
		)

		addMember := func(name string, value Value) {
			if converterFunctionValue.NestedVariables == nil {
				converterFunctionValue.NestedVariables = map[string]*Variable{}
			}
			converterFunctionValue.NestedVariables[name] = NewVariableWithValue(value)
		}

		if declaration.min != nil {
			addMember(sema.NumberTypeMinFieldName, declaration.min)
		}

		if declaration.max != nil {
			addMember(sema.NumberTypeMaxFieldName, declaration.max)
		}

		converterFuncValues[index] = converterFunction{
			name:      declaration.name,
			converter: converterFunctionValue,
		}
	}

	return converterFuncValues
}()

func defineConverterFunctions(activation *VariableActivation) {
	for _, converterFunc := range converterFunctionValues {
		defineBaseValue(activation, converterFunc.name, converterFunc.converter)
	}
}

type runtimeTypeConstructor struct {
	name      string
	converter *HostFunctionValue
}

// Constructor functions are stateless functions. Hence they can be re-used across interpreters.
//
var runtimeTypeConstructors = []runtimeTypeConstructor{
	{
		name: "OptionalType",
		converter: NewHostFunctionValue(
			func(invocation Invocation) Value {
				typeValue, ok := invocation.Arguments[0].(TypeValue)
				if !ok {
					panic(errors.NewUnreachableError())
				}

				return TypeValue{
					//nolint:gosimple
					Type: OptionalStaticType{
						Type: typeValue.Type,
					},
				}
			},
			sema.OptionalTypeFunctionType,
		),
	},
	{
		name: "VariableSizedArrayType",
		converter: NewHostFunctionValue(
			func(invocation Invocation) Value {
				typeValue, ok := invocation.Arguments[0].(TypeValue)
				if !ok {
					panic(errors.NewUnreachableError())
				}

				return TypeValue{
					//nolint:gosimple
					Type: VariableSizedStaticType{
						Type: typeValue.Type,
					},
				}
			},
			sema.VariableSizedArrayTypeFunctionType,
		),
	},
	{
		name: "ConstantSizedArrayType",
		converter: NewHostFunctionValue(
			func(invocation Invocation) Value {
				typeValue, ok := invocation.Arguments[0].(TypeValue)
				if !ok {
					panic(errors.NewUnreachableError())
				}

				sizeValue, ok := invocation.Arguments[1].(IntValue)
				if !ok {
					panic(errors.NewUnreachableError())
				}

				return TypeValue{
					Type: ConstantSizedStaticType{
						Type: typeValue.Type,
						Size: int64(sizeValue.ToInt()),
					},
				}
			},
			sema.ConstantSizedArrayTypeFunctionType,
		),
	},
	{
		name: "ReferenceType",
		converter: NewHostFunctionValue(
			func(invocation Invocation) Value {
				authorizedValue, ok := invocation.Arguments[0].(BoolValue)
				if !ok {
					panic(errors.NewUnreachableError())
				}

				typeValue, ok := invocation.Arguments[1].(TypeValue)
				if !ok {
					panic(errors.NewUnreachableError())
				}

				return TypeValue{
					Type: ReferenceStaticType{
						Authorized: bool(authorizedValue),
						Type:       typeValue.Type,
					},
				}
			},
			sema.ReferenceTypeFunctionType,
		),
	},
	{
		name: "CapabilityType",
		converter: NewHostFunctionValue(
			func(invocation Invocation) Value {
				typeValue, ok := invocation.Arguments[0].(TypeValue)
				if !ok {
					panic(errors.NewUnreachableError())
				}

				ty := typeValue.Type
				// Capabilities must hold references
				_, ok = ty.(ReferenceStaticType)
				if !ok {
					return NilValue{}
				}

				return NewSomeValueNonCopying(
					TypeValue{
						Type: CapabilityStaticType{
							BorrowType: ty,
						},
					},
				)
			},
			sema.CapabilityTypeFunctionType,
		),
	},
}

func defineRuntimeTypeConstructorFunctions(activation *VariableActivation) {
	for _, constructorFunc := range runtimeTypeConstructors {
		defineBaseValue(activation, constructorFunc.name, constructorFunc.converter)
	}
}

// typeFunction is the `Type` function. It is stateless, hence it can be re-used across interpreters.
//
var typeFunction = NewHostFunctionValue(
	func(invocation Invocation) Value {

		typeParameterPair := invocation.TypeParameterTypes.Oldest()
		if typeParameterPair == nil {
			panic(errors.NewUnreachableError())
		}

		ty := typeParameterPair.Value

		return TypeValue{
			Type: ConvertSemaToStaticType(ty),
		}
	},
	&sema.FunctionType{
		ReturnTypeAnnotation: sema.NewTypeAnnotation(sema.MetaType),
	},
)

func defineTypeFunction(activation *VariableActivation) {
	defineBaseValue(activation, sema.MetaTypeName, typeFunction)
}

func defineBaseValue(activation *VariableActivation, name string, value Value) {
	if activation.Find(name) != nil {
		panic(errors.NewUnreachableError())
	}
	activation.Set(name, NewVariableWithValue(value))
}

// stringFunction is the `String` function. It is stateless, hence it can be re-used across interpreters.
//
var stringFunction = func() Value {
	functionValue := NewHostFunctionValue(
		func(invocation Invocation) Value {
			return NewStringValue("")
		},
		&sema.FunctionType{
			ReturnTypeAnnotation: sema.NewTypeAnnotation(
				sema.StringType,
			),
		},
	)

	addMember := func(name string, value Value) {
		if functionValue.NestedVariables == nil {
			functionValue.NestedVariables = map[string]*Variable{}
		}
		functionValue.NestedVariables[name] = NewVariableWithValue(value)
	}

	addMember(
		sema.StringTypeEncodeHexFunctionName,
		NewHostFunctionValue(
			func(invocation Invocation) Value {
				argument, ok := invocation.Arguments[0].(*ArrayValue)
				if !ok {
					panic(errors.NewUnreachableError())
				}

				bytes, _ := ByteArrayValueToByteSlice(argument)
				return NewStringValue(hex.EncodeToString(bytes))
			},
			sema.StringTypeEncodeHexFunctionType,
		),
	)

	return functionValue
}()

func defineStringFunction(activation *VariableActivation) {
	defineBaseValue(activation, sema.StringType.String(), stringFunction)
}

// TODO:
// - FunctionType
//
// - Character
// - Block

func (interpreter *Interpreter) IsSubType_Deprecated(subType DynamicType, superType sema.Type) bool {
	if superType == sema.AnyType {
		return true
	}

	switch typedSubType := subType.(type) {
	case MetaTypeDynamicType:
		switch superType {
		case sema.AnyStructType, sema.MetaType:
			return true
		}

	case VoidDynamicType:
		switch superType {
		case sema.AnyStructType, sema.VoidType:
			return true
		}

	case CharacterDynamicType:
		switch superType {
		case sema.AnyStructType, sema.CharacterType:
			return true
		}

	case StringDynamicType:
		switch superType {
		case sema.AnyStructType, sema.StringType:
			return true
		}

	case BoolDynamicType:
		switch superType {
		case sema.AnyStructType, sema.BoolType:
			return true
		}

	case AddressDynamicType:
		if _, ok := superType.(*sema.AddressType); ok {
			return true
		}

		return superType == sema.AnyStructType

	case NumberDynamicType:
		return sema.IsSubType(typedSubType.StaticType, superType)

	case FunctionDynamicType:
		if superType == sema.AnyStructType {
			return true
		}

		return sema.IsSubType(typedSubType.FuncType, superType)

	case CompositeDynamicType:
		return sema.IsSubType(typedSubType.StaticType, superType)

	case *ArrayDynamicType:
		var superTypeElementType sema.Type

		switch typedSuperType := superType.(type) {
		case *sema.VariableSizedType:
			superTypeElementType = typedSuperType.Type

			subTypeStaticType := interpreter.MustConvertStaticToSemaType(typedSubType.StaticType)
			if !sema.IsSubType(subTypeStaticType, typedSuperType) {
				return false
			}

		case *sema.ConstantSizedType:
			superTypeElementType = typedSuperType.Type

			subTypeStaticType := interpreter.MustConvertStaticToSemaType(typedSubType.StaticType)
			if !sema.IsSubType(subTypeStaticType, typedSuperType) {
				return false
			}

			if typedSuperType.Size != int64(len(typedSubType.ElementTypes)) {
				return false
			}

		default:
			switch superType {
			case sema.AnyStructType, sema.AnyResourceType:
				return true
			default:
				return false
			}
		}

		for _, elementType := range typedSubType.ElementTypes {
			if !interpreter.IsSubType_Deprecated(elementType, superTypeElementType) {
				return false
			}
		}

		return true

	case *DictionaryDynamicType:

		if typedSuperType, ok := superType.(*sema.DictionaryType); ok {

			subTypeStaticType := interpreter.MustConvertStaticToSemaType(typedSubType.StaticType)
			if !sema.IsSubType(subTypeStaticType, typedSuperType) {
				return false
			}

			for _, entryTypes := range typedSubType.EntryTypes {
				if !interpreter.IsSubType_Deprecated(entryTypes.KeyType, typedSuperType.KeyType) ||
					!interpreter.IsSubType_Deprecated(entryTypes.ValueType, typedSuperType.ValueType) {

					return false
				}
			}

			return true
		}

		switch superType {
		case sema.AnyStructType, sema.AnyResourceType:
			return true
		}

	case NilDynamicType:
		if _, ok := superType.(*sema.OptionalType); ok {
			return true
		}

		switch superType {
		case sema.AnyStructType, sema.AnyResourceType:
			return true
		}

	case SomeDynamicType:
		if typedSuperType, ok := superType.(*sema.OptionalType); ok {
			return interpreter.IsSubType_Deprecated(typedSubType.InnerType, typedSuperType.Type)
		}

		switch superType {
		case sema.AnyStructType, sema.AnyResourceType:
			return true
		}

	case ReferenceDynamicType:
		if typedSuperType, ok := superType.(*sema.ReferenceType); ok {

			// First, check that the dynamic type of the referenced value
			// is a subtype of the super type

			if !interpreter.IsSubType_Deprecated(typedSubType.InnerType(), typedSuperType.Type) {
				return false
			}

			// If the reference value is authorized it may be downcasted

			authorized := typedSubType.Authorized()

			if authorized {
				return true
			}

			// If the reference value is not authorized,
			// it may not be downcasted

			return sema.IsSubType(
				&sema.ReferenceType{
					Authorized: authorized,
					Type:       typedSubType.BorrowedType(),
				},
				typedSuperType,
			)
		}

		return superType == sema.AnyStructType

	case CapabilityDynamicType:
		if typedSuperType, ok := superType.(*sema.CapabilityType); ok {

			if typedSuperType.BorrowType != nil {

				// Capability <: Capability<T>:
				// never

				if typedSubType.BorrowType == nil {
					return false
				}

				// Capability<T> <: Capability<U>:
				// if T <: U

				return sema.IsSubType(
					typedSubType.BorrowType,
					typedSuperType.BorrowType,
				)
			}

			// Capability<T> <: Capability || Capability <: Capability:
			// always

			return true

		}

		return superType == sema.AnyStructType

	case PublicPathDynamicType:
		switch superType {
		case sema.PublicPathType, sema.CapabilityPathType, sema.PathType, sema.AnyStructType:
			return true
		}

	case PrivatePathDynamicType:
		switch superType {
		case sema.PrivatePathType, sema.CapabilityPathType, sema.PathType, sema.AnyStructType:
			return true
		}

	case StoragePathDynamicType:
		switch superType {
		case sema.StoragePathType, sema.PathType, sema.AnyStructType:
			return true
		}

	case DeployedContractDynamicType:
		switch superType {
		case sema.AnyStructType, sema.DeployedContractType:
			return true
		}

	case BlockDynamicType:
		switch superType {
		case sema.AnyStructType, sema.BlockType:
			return true
		}
	}

	return false
}

<<<<<<< HEAD
func (interpreter *Interpreter) IsSubType(subType StaticType, superType sema.Type) bool {
	if superType == sema.AnyType {
		return true
	}

	switch staticType := subType.(type) {
	case PrimitiveStaticType:
		if subType == PrimitiveStaticTypeString && superType == sema.CharacterType {
			return true
		}

		break

	case OptionalStaticType:
		if typedSuperType, ok := superType.(*sema.OptionalType); ok {
			return interpreter.IsSubType(staticType.Type, typedSuperType.Type)
		}

		switch superType {
		case sema.AnyStructType, sema.AnyResourceType:
			return interpreter.IsSubType(staticType.Type, superType)
		}

	case ReferenceStaticType:
		semaType := interpreter.MustConvertStaticToSemaType(staticType).(*sema.ReferenceType)

		if typedSuperType, ok := superType.(*sema.ReferenceType); ok {

			// First, check that the dynamic type of the referenced value
			// is a subtype of the super type

			if staticType.InnerType != nil && !interpreter.IsSubType(staticType.InnerType, typedSuperType.Type) {
				return false
			}

			// If the reference value is authorized it may be downcasted

			authorized := staticType.Authorized

			if authorized {
				return true
			}

			// If the reference value is not authorized,
			// it may not be down-casted

			return sema.IsSubType(
				&sema.ReferenceType{
					Authorized: authorized,
					Type:       semaType.Type,
				},
				typedSuperType,
			)
		}

		return superType == sema.AnyStructType

	case CapabilityStaticType:
		// TODO: does this need special handling? Fallthrough for now.
	}

	semaType, err := interpreter.ConvertStaticToSemaType(subType)
	if err != nil {
		return false
	}
	return sema.IsSubType(semaType, superType)
}

// PathToStorageKey returns the storage identifier with the proper prefix
// for the given path.
//
// \x1F = Information Separator One
//
func PathToStorageKey(path PathValue) string {
	return fmt.Sprintf("%s\x1F%s", path.Domain.Identifier(), path.Identifier)
}

=======
>>>>>>> 7cb15354
func (interpreter *Interpreter) authAccountSaveFunction(addressValue AddressValue) *HostFunctionValue {

	// Converted addresses can be cached and don't have to be recomputed on each function invocation
	address := addressValue.ToAddress()

	return NewHostFunctionValue(
		func(invocation Invocation) Value {
			value := invocation.Arguments[0]

			path, ok := invocation.Arguments[1].(PathValue)
			if !ok {
				panic(errors.NewUnreachableError())
			}

			domain := path.Domain.Identifier()
			identifier := path.Identifier

			// Prevent an overwrite

			getLocationRange := invocation.GetLocationRange

			if interpreter.storedValueExists(
				address,
				domain,
				identifier,
			) {
				panic(
					OverwriteError{
						Address:       addressValue,
						Path:          path,
						LocationRange: getLocationRange(),
					},
				)
			}

			value = value.Transfer(
				interpreter,
				getLocationRange,
				atree.Address(address),
				true,
				nil,
			)

			// Write new value

			interpreter.writeStored(address, domain, identifier, value)

			return VoidValue{}
		},
		sema.AuthAccountTypeSaveFunctionType,
	)
}

func (interpreter *Interpreter) authAccountTypeFunction(addressValue AddressValue) *HostFunctionValue {

	// Converted addresses can be cached and don't have to be recomputed on each function invocation
	address := addressValue.ToAddress()

	return NewHostFunctionValue(
		func(invocation Invocation) Value {
			path, ok := invocation.Arguments[0].(PathValue)
			if !ok {
				panic(errors.NewUnreachableError())
			}

			domain := path.Domain.Identifier()
			identifier := path.Identifier

			value := interpreter.ReadStored(address, domain, identifier)

			if value == nil {
				return NilValue{}
			}

			return NewSomeValueNonCopying(
				TypeValue{
					Type: value.StaticType(),
				},
			)
		},

		sema.AuthAccountTypeTypeFunctionType,
	)
}

func (interpreter *Interpreter) authAccountLoadFunction(addressValue AddressValue) *HostFunctionValue {
	return interpreter.authAccountReadFunction(addressValue, true)
}

func (interpreter *Interpreter) authAccountCopyFunction(addressValue AddressValue) *HostFunctionValue {
	return interpreter.authAccountReadFunction(addressValue, false)
}

func (interpreter *Interpreter) authAccountReadFunction(addressValue AddressValue, clear bool) *HostFunctionValue {

	// Converted addresses can be cached and don't have to be recomputed on each function invocation
	address := addressValue.ToAddress()

	return NewHostFunctionValue(
		func(invocation Invocation) Value {
			path, ok := invocation.Arguments[0].(PathValue)
			if !ok {
				panic(errors.NewUnreachableError())
			}

			domain := path.Domain.Identifier()
			identifier := path.Identifier

			value := interpreter.ReadStored(address, domain, identifier)

			if value == nil {
				return NilValue{}
			}

			// If there is value stored for the given path,
			// check that it satisfies the type given as the type argument.

			typeParameterPair := invocation.TypeParameterTypes.Oldest()
			if typeParameterPair == nil {
				panic(errors.NewUnreachableError())
			}

<<<<<<< HEAD
				if !interpreter.IsSubType(value.Value.StaticType(), ty) {
					return NilValue{}
				}
=======
			ty := typeParameterPair.Value
>>>>>>> 7cb15354

			dynamicType := value.DynamicType(interpreter, SeenReferences{})
			if !interpreter.IsSubType(dynamicType, ty) {
				panic(ForceCastTypeMismatchError{
					ExpectedType:  ty,
					LocationRange: invocation.GetLocationRange(),
				})
			}

			inter := invocation.Interpreter
			getLocationRange := invocation.GetLocationRange

			// We could also pass remove=true and the storable stored in storage,
			// but passing remove=false here and writing nil below has the same effect
			// TODO: potentially refactor and get storable in storage, pass it and remove=true
			transferredValue := value.Transfer(
				inter,
				getLocationRange,
				atree.Address{},
				false,
				nil,
			)

			// Remove the value from storage,
			// but only if the type check succeeded.
			if clear {
				interpreter.writeStored(address, domain, identifier, nil)
			}

			return NewSomeValueNonCopying(transferredValue)
		},

		// same as sema.AuthAccountTypeCopyFunctionType
		sema.AuthAccountTypeLoadFunctionType,
	)
}

func (interpreter *Interpreter) authAccountBorrowFunction(addressValue AddressValue) *HostFunctionValue {

	// Converted addresses can be cached and don't have to be recomputed on each function invocation
	address := addressValue.ToAddress()

	return NewHostFunctionValue(
		func(invocation Invocation) Value {
			path, ok := invocation.Arguments[0].(PathValue)
			if !ok {
				panic(errors.NewUnreachableError())
			}

			typeParameterPair := invocation.TypeParameterTypes.Oldest()
			if typeParameterPair == nil {
				panic(errors.NewUnreachableError())
			}

			ty := typeParameterPair.Value

			referenceType, ok := ty.(*sema.ReferenceType)
			if !ok {
				panic(errors.NewUnreachableError())
			}

			reference := &StorageReferenceValue{
				Authorized:           referenceType.Authorized,
				TargetStorageAddress: address,
				TargetPath:           path,
				BorrowedType:         referenceType.Type,
			}

			// Attempt to dereference,
			// which reads the stored value
			// and performs a dynamic type check

			value, err := reference.dereference(interpreter, invocation.GetLocationRange)
			if err != nil {
				panic(err)
			}
			if value == nil {
				return NilValue{}
			}

			return NewSomeValueNonCopying(reference)
		},
		sema.AuthAccountTypeBorrowFunctionType,
	)
}

func (interpreter *Interpreter) authAccountLinkFunction(addressValue AddressValue) *HostFunctionValue {

	// Converted addresses can be cached and don't have to be recomputed on each function invocation
	address := addressValue.ToAddress()

	return NewHostFunctionValue(
		func(invocation Invocation) Value {

			typeParameterPair := invocation.TypeParameterTypes.Oldest()
			if typeParameterPair == nil {
				panic(errors.NewUnreachableError())
			}

			borrowType, ok := typeParameterPair.Value.(*sema.ReferenceType)

			if !ok {
				panic(errors.NewUnreachableError())
			}

			newCapabilityPath, ok := invocation.Arguments[0].(PathValue)
			if !ok {
				panic(errors.NewUnreachableError())
			}

			targetPath, ok := invocation.Arguments[1].(PathValue)
			if !ok {
				panic(errors.NewUnreachableError())
			}

			newCapabilityDomain := newCapabilityPath.Domain.Identifier()
			newCapabilityIdentifier := newCapabilityPath.Identifier

			if interpreter.storedValueExists(
				address,
				newCapabilityDomain,
				newCapabilityIdentifier,
			) {
				return NilValue{}
			}

			// Write new value

			borrowStaticType := ConvertSemaToStaticType(borrowType)

			linkValue := LinkValue{
				TargetPath: targetPath,
				Type:       borrowStaticType,
			}

			interpreter.writeStored(
				address,
				newCapabilityDomain,
				newCapabilityIdentifier,
				linkValue,
			)

			return NewSomeValueNonCopying(
				&CapabilityValue{
					Address:    addressValue,
					Path:       newCapabilityPath,
					BorrowType: borrowStaticType,
				},
			)

		},
		sema.AuthAccountTypeLinkFunctionType,
	)
}

func (interpreter *Interpreter) accountGetLinkTargetFunction(addressValue AddressValue) *HostFunctionValue {

	// Converted addresses can be cached and don't have to be recomputed on each function invocation
	address := addressValue.ToAddress()

	return NewHostFunctionValue(
		func(invocation Invocation) Value {

			capabilityPath, ok := invocation.Arguments[0].(PathValue)
			if !ok {
				panic(errors.NewUnreachableError())
			}

			domain := capabilityPath.Domain.Identifier()
			identifier := capabilityPath.Identifier

			value := interpreter.ReadStored(address, domain, identifier)

			if value == nil {
				return NilValue{}
			}

			link, ok := value.(LinkValue)
			if !ok {
				return NilValue{}
			}

			return NewSomeValueNonCopying(link.TargetPath)
		},
		sema.AccountTypeGetLinkTargetFunctionType,
	)
}

func (interpreter *Interpreter) authAccountUnlinkFunction(addressValue AddressValue) *HostFunctionValue {

	// Converted addresses can be cached and don't have to be recomputed on each function invocation
	address := addressValue.ToAddress()

	return NewHostFunctionValue(
		func(invocation Invocation) Value {

			capabilityPath, ok := invocation.Arguments[0].(PathValue)
			if !ok {
				panic(errors.NewUnreachableError())
			}

			domain := capabilityPath.Domain.Identifier()
			identifier := capabilityPath.Identifier

			// Write new value

			interpreter.writeStored(address, domain, identifier, nil)

			return VoidValue{}
		},
		sema.AuthAccountTypeUnlinkFunctionType,
	)
}

func (interpreter *Interpreter) capabilityBorrowFunction(
	addressValue AddressValue,
	pathValue PathValue,
	borrowType *sema.ReferenceType,
) *HostFunctionValue {

	// Converted addresses can be cached and don't have to be recomputed on each function invocation
	address := addressValue.ToAddress()

	return NewHostFunctionValue(
		func(invocation Invocation) Value {

			if borrowType == nil {
				typeParameterPair := invocation.TypeParameterTypes.Oldest()
				if typeParameterPair != nil {
					ty := typeParameterPair.Value
					var ok bool
					borrowType, ok = ty.(*sema.ReferenceType)
					if !ok {
						panic(errors.NewUnreachableError())
					}

				}
			}

			if borrowType == nil {
				panic(errors.NewUnreachableError())
			}

			targetPath, authorized, err :=
				interpreter.GetCapabilityFinalTargetPath(
					address,
					pathValue,
					borrowType,
					invocation.GetLocationRange,
				)
			if err != nil {
				panic(err)
			}

			if targetPath == EmptyPathValue {
				return NilValue{}
			}

			reference := &StorageReferenceValue{
				Authorized:           authorized,
				TargetStorageAddress: address,
				TargetPath:           targetPath,
				BorrowedType:         borrowType.Type,
			}

			// Attempt to dereference,
			// which reads the stored value
			// and performs a dynamic type check

			value, err := reference.dereference(interpreter, invocation.GetLocationRange)
			if err != nil {
				panic(err)
			}
			if value == nil {
				return NilValue{}
			}

			return NewSomeValueNonCopying(reference)
		},
		sema.CapabilityTypeBorrowFunctionType(borrowType),
	)
}

func (interpreter *Interpreter) capabilityCheckFunction(
	addressValue AddressValue,
	pathValue PathValue,
	borrowType *sema.ReferenceType,
) *HostFunctionValue {

	// Converted addresses can be cached and don't have to be recomputed on each function invocation
	address := addressValue.ToAddress()

	return NewHostFunctionValue(
		func(invocation Invocation) Value {

			if borrowType == nil {

				typeParameterPair := invocation.TypeParameterTypes.Oldest()
				if typeParameterPair != nil {
					ty := typeParameterPair.Value
					var ok bool
					borrowType, ok = ty.(*sema.ReferenceType)
					if !ok {
						panic(errors.NewUnreachableError())
					}

				}
			}

			if borrowType == nil {
				panic(errors.NewUnreachableError())
			}

			targetPath, authorized, err :=
				interpreter.GetCapabilityFinalTargetPath(
					address,
					pathValue,
					borrowType,
					invocation.GetLocationRange,
				)
			if err != nil {
				panic(err)
			}

			if targetPath == EmptyPathValue {
				return BoolValue(false)
			}

			reference := &StorageReferenceValue{
				Authorized:           authorized,
				TargetStorageAddress: address,
				TargetPath:           targetPath,
				BorrowedType:         borrowType.Type,
			}

			// Attempt to dereference,
			// which reads the stored value
			// and performs a dynamic type check

			if reference.ReferencedValue(interpreter) == nil {
				return BoolValue(false)
			}

			return BoolValue(true)
		},
		sema.CapabilityTypeCheckFunctionType(borrowType),
	)
}

func (interpreter *Interpreter) GetCapabilityFinalTargetPath(
	address common.Address,
	path PathValue,
	wantedBorrowType *sema.ReferenceType,
	getLocationRange func() LocationRange,
) (
	finalPath PathValue,
	authorized bool,
	err error,
) {
	wantedReferenceType := wantedBorrowType

	seenPaths := map[PathValue]struct{}{}
	paths := []PathValue{path}

	for {
		// Detect cyclic links

		if _, ok := seenPaths[path]; ok {
			return EmptyPathValue, false, CyclicLinkError{
				Address:       address,
				Paths:         paths,
				LocationRange: getLocationRange(),
			}
		} else {
			seenPaths[path] = struct{}{}
		}

		value := interpreter.ReadStored(
			address,
			path.Domain.Identifier(),
			path.Identifier,
		)

		if value == nil {
			return EmptyPathValue, false, nil
		}

		if link, ok := value.(LinkValue); ok {

			allowedType := interpreter.MustConvertStaticToSemaType(link.Type)

			if !sema.IsSubType(allowedType, wantedBorrowType) {
				return EmptyPathValue, false, nil
			}

			targetPath := link.TargetPath
			paths = append(paths, targetPath)
			path = targetPath

		} else {
			return path, wantedReferenceType.Authorized, nil
		}
	}
}

func (interpreter *Interpreter) ConvertStaticToSemaType(staticType StaticType) (sema.Type, error) {
	return ConvertStaticToSemaType(
		staticType,
		func(location common.Location, qualifiedIdentifier string) (*sema.InterfaceType, error) {
			return interpreter.getInterfaceType(location, qualifiedIdentifier)
		},
		func(location common.Location, qualifiedIdentifier string, typeID common.TypeID) (*sema.CompositeType, error) {
			return interpreter.GetCompositeType(location, qualifiedIdentifier, typeID)
		},
	)
}

func (interpreter *Interpreter) MustConvertStaticToSemaType(staticType StaticType) sema.Type {
	semaType, err := interpreter.ConvertStaticToSemaType(staticType)
	if err != nil {
		panic(err)
	}
	return semaType
}

func (interpreter *Interpreter) getElaboration(location common.Location) *sema.Elaboration {

	// Ensure the program for this location is loaded,
	// so its checker is available

	inter := interpreter.EnsureLoaded(location)

	locationID := location.ID()

	subInterpreter := inter.allInterpreters[locationID]
	if subInterpreter == nil || subInterpreter.Program == nil {
		return nil
	}

	return subInterpreter.Program.Elaboration
}

// GetContractComposite gets the composite value of the contract at the address location.
func (interpreter *Interpreter) GetContractComposite(contractLocation common.AddressLocation) (*CompositeValue, error) {
	contractGlobal, ok := interpreter.Globals.Get(contractLocation.Name)
	if !ok {
		return nil, NotDeclaredError{
			ExpectedKind: common.DeclarationKindContract,
			Name:         contractLocation.Name,
		}
	}

	// get contract value
	contractValue, ok := contractGlobal.GetValue().(*CompositeValue)
	if !ok {
		return nil, NotDeclaredError{
			ExpectedKind: common.DeclarationKindContract,
			Name:         contractLocation.Name,
		}
	}

	return contractValue, nil
}

func (interpreter *Interpreter) GetCompositeType(
	location common.Location,
	qualifiedIdentifier string,
	typeID common.TypeID,
) (*sema.CompositeType, error) {
	if location == nil {
		return interpreter.getNativeCompositeType(qualifiedIdentifier)
	}

	return interpreter.getUserCompositeType(location, typeID)
}

func (interpreter *Interpreter) getUserCompositeType(location common.Location, typeID common.TypeID) (*sema.CompositeType, error) {
	elaboration := interpreter.getElaboration(location)
	if elaboration == nil {
		return nil, TypeLoadingError{
			TypeID: typeID,
		}
	}

	ty := elaboration.CompositeTypes[typeID]
	if ty == nil {
		return nil, TypeLoadingError{
			TypeID: typeID,
		}
	}

	return ty, nil
}

func (interpreter *Interpreter) getNativeCompositeType(qualifiedIdentifier string) (*sema.CompositeType, error) {
	ty := sema.NativeCompositeTypes[qualifiedIdentifier]
	if ty == nil {
		return ty, TypeLoadingError{
			TypeID: common.TypeID(qualifiedIdentifier),
		}
	}

	return ty, nil
}

func (interpreter *Interpreter) getInterfaceType(location common.Location, qualifiedIdentifier string) (*sema.InterfaceType, error) {
	if location == nil {
		return nil, InterfaceMissingLocationError{QualifiedIdentifier: qualifiedIdentifier}
	}

	typeID := location.TypeID(qualifiedIdentifier)

	elaboration := interpreter.getElaboration(location)
	if elaboration == nil {
		return nil, TypeLoadingError{
			TypeID: typeID,
		}
	}

	ty := elaboration.InterfaceTypes[typeID]
	if ty == nil {
		return nil, TypeLoadingError{
			TypeID: typeID,
		}
	}
	return ty, nil
}

func (interpreter *Interpreter) reportLoopIteration(pos ast.HasPosition) {
	if interpreter.onLoopIteration == nil {
		return
	}

	line := pos.StartPosition().Line
	interpreter.onLoopIteration(interpreter, line)
}

func (interpreter *Interpreter) reportFunctionInvocation(line int) {
	if interpreter.onFunctionInvocation == nil {
		return
	}

	interpreter.onFunctionInvocation(interpreter, line)
}

func (interpreter *Interpreter) reportInvokedFunctionReturn(line int) {
	if interpreter.onInvokedFunctionReturn == nil {
		return
	}

	interpreter.onInvokedFunctionReturn(interpreter, line)
}

// getMember gets the member value by the given identifier from the given Value depending on its type.
// May return nil if the member does not exist.
func (interpreter *Interpreter) getMember(self Value, getLocationRange func() LocationRange, identifier string) Value {
	var result Value
	// When the accessed value has a type that supports the declaration of members
	// or is a built-in type that has members (`MemberAccessibleValue`),
	// then try to get the member for the given identifier.
	// For example, the built-in type `String` has a member "length",
	// and composite declarations may contain member declarations
	if memberAccessibleValue, ok := self.(MemberAccessibleValue); ok {
		result = memberAccessibleValue.GetMember(interpreter, getLocationRange, identifier)
	}
	if result == nil {
		switch identifier {
		case sema.IsInstanceFunctionName:
			return interpreter.isInstanceFunction(self)
		case sema.GetTypeFunctionName:
			return interpreter.getTypeFunction(self)
		}
	}

	// NOTE: do not panic if the member is nil. This is a valid state.
	// For example, when a composite field is initialized with a force-assignment, the field's value is read.

	return result
}

func (interpreter *Interpreter) isInstanceFunction(self Value) *HostFunctionValue {
	return NewHostFunctionValue(
		func(invocation Invocation) Value {
			firstArgument := invocation.Arguments[0]
			typeValue, ok := firstArgument.(TypeValue)

			if !ok {
				panic(errors.NewUnreachableError())
			}

			staticType := typeValue.Type

			// Values are never instances of unknown types
			if staticType == nil {
				return BoolValue(false)
			}

			semaType := interpreter.MustConvertStaticToSemaType(staticType)
			// NOTE: not invocation.Self, as that is only set for composite values
			result := interpreter.IsSubType(self.StaticType(), semaType)
			return BoolValue(result)
		},
		sema.IsInstanceFunctionType,
	)
}

func (interpreter *Interpreter) getTypeFunction(self Value) *HostFunctionValue {
	return NewHostFunctionValue(
		func(invocation Invocation) Value {
			return TypeValue{
				Type: self.StaticType(),
			}
		},
		sema.GetTypeFunctionType,
	)
}

func (interpreter *Interpreter) setMember(self Value, getLocationRange func() LocationRange, identifier string, value Value) {
	self.(MemberAccessibleValue).SetMember(interpreter, getLocationRange, identifier, value)
}

func (interpreter *Interpreter) ExpectType(
	value Value,
	expectedType sema.Type,
	getLocationRange func() LocationRange,
) {
	if !interpreter.IsSubType(value.StaticType(), expectedType) {
		var locationRange LocationRange
		if getLocationRange != nil {
			locationRange = getLocationRange()
		}
		panic(TypeMismatchError{
			ExpectedType:  expectedType,
			LocationRange: locationRange,
		})
	}
}

func (interpreter *Interpreter) checkContainerMutation(
	elementType StaticType,
	element Value,
	getLocationRange func() LocationRange,
) {
	expectedType := interpreter.MustConvertStaticToSemaType(elementType)

	if !interpreter.IsSubType(element.StaticType(), expectedType) {
		panic(ContainerMutationError{
			ExpectedType:  expectedType,
			ActualType:    interpreter.MustConvertStaticToSemaType(element.StaticType()),
			LocationRange: getLocationRange(),
		})
	}
}

func (interpreter *Interpreter) checkResourceNotDestroyed(value Value, getLocationRange func() LocationRange) {
	resourceKindedValue, ok := value.(ResourceKindedValue)
	if !ok || !resourceKindedValue.IsDestroyed() {
		return
	}

	panic(InvalidatedResourceError{
		LocationRange: getLocationRange(),
	})
}

func (interpreter *Interpreter) RemoveReferencedSlab(storable atree.Storable) {
	storageIDStorable, ok := storable.(atree.StorageIDStorable)
	if !ok {
		return
	}

	storageID := atree.StorageID(storageIDStorable)
	err := interpreter.Storage.Remove(storageID)
	if err != nil {
		panic(ExternalError{err})
	}
}

func (interpreter *Interpreter) maybeValidateAtreeValue(v atree.Value) {
	if interpreter.atreeValueValidationEnabled {
		interpreter.ValidateAtreeValue(v)
	}
	if interpreter.atreeStorageValidationEnabled {
		err := interpreter.Storage.CheckHealth()
		if err != nil {
			panic(ExternalError{err})
		}
	}
}

func (interpreter *Interpreter) ValidateAtreeValue(v atree.Value) {
	tic := func(info atree.TypeInfo, other atree.TypeInfo) bool {
		switch info := info.(type) {
		case ConstantSizedStaticType:
			return info.Equal(other.(StaticType))
		case VariableSizedStaticType:
			return info.Equal(other.(StaticType))
		case DictionaryStaticType:
			return info.Equal(other.(StaticType))
		case compositeTypeInfo:
			return info.Equal(other)
		case EmptyTypeInfo:
			_, ok := other.(EmptyTypeInfo)
			return ok
		}
		panic(errors.NewUnreachableError())
	}

	defaultHIP := newHashInputProvider(interpreter, ReturnEmptyLocationRange)

	hip := func(value atree.Value, buffer []byte) ([]byte, error) {
		if _, ok := value.(StringAtreeValue); ok {
			return StringAtreeHashInput(value, buffer)
		}

		return defaultHIP(value, buffer)
	}

	compare := func(storable, otherStorable atree.Storable) bool {
		value, err := storable.StoredValue(interpreter.Storage)
		if err != nil {
			panic(err)
		}

		if _, ok := value.(StringAtreeValue); ok {
			equal, err := StringAtreeComparator(interpreter.Storage, value, otherStorable)
			if err != nil {
				panic(err)
			}

			return equal
		}

		if equatableValue, ok := value.(EquatableValue); ok {
			otherValue := StoredValue(otherStorable, interpreter.Storage)
			return equatableValue.Equal(interpreter, ReturnEmptyLocationRange, otherValue)
		}

		// Not all values are comparable, assume valid for now
		return true
	}

	switch v := v.(type) {
	case *atree.Array:
		err := atree.ValidArray(v, v.Type(), tic, hip)
		if err != nil {
			panic(ExternalError{err})
		}

		err = atree.ValidArraySerialization(v, CBORDecMode, CBOREncMode, DecodeStorable, DecodeTypeInfo, compare)
		if err != nil {
			var nonStorableValueErr NonStorableValueError
			var nonStorableStaticTypeErr NonStorableStaticTypeError

			if !(goErrors.As(err, &nonStorableValueErr) ||
				goErrors.As(err, &nonStorableStaticTypeErr)) {

				atree.PrintArray(v)
				panic(ExternalError{err})
			}
		}

	case *atree.OrderedMap:
		err := atree.ValidMap(v, v.Type(), tic, hip)
		if err != nil {
			panic(ExternalError{err})
		}

		err = atree.ValidMapSerialization(v, CBORDecMode, CBOREncMode, DecodeStorable, DecodeTypeInfo, compare)
		if err != nil {
			var nonStorableValueErr NonStorableValueError
			var nonStorableStaticTypeErr NonStorableStaticTypeError

			if !(goErrors.As(err, &nonStorableValueErr) ||
				goErrors.As(err, &nonStorableStaticTypeErr)) {

				atree.PrintMap(v)
				panic(ExternalError{err})
			}
		}
	}
}

func (interpreter *Interpreter) trackReferencedResourceKindedValue(
	id atree.StorageID,
	value ReferenceTrackedResourceKindedValue,
) {
	values := interpreter.referencedResourceKindedValues[id]
	if values == nil {
		values = map[ReferenceTrackedResourceKindedValue]struct{}{}
		interpreter.referencedResourceKindedValues[id] = values
	}
	values[value] = struct{}{}
}

func (interpreter *Interpreter) updateReferencedResource(
	currentStorageID atree.StorageID,
	newStorageID atree.StorageID,
	updateFunc func(value ReferenceTrackedResourceKindedValue),
) {
	values := interpreter.referencedResourceKindedValues[currentStorageID]
	if values == nil {
		return
	}
	for value := range values { //nolint:maprangecheck
		updateFunc(value)
	}
	if newStorageID != currentStorageID {
		interpreter.referencedResourceKindedValues[newStorageID] = values
		interpreter.referencedResourceKindedValues[currentStorageID] = nil
	}
}

// startResourceTracking starts tracking the life-span of a resource.
// A resource can only be associated with one variable at most, at a given time.
func (interpreter *Interpreter) startResourceTracking(
	value Value,
	variable *Variable,
	identifier string,
	hasPosition ast.HasPosition,
) {

	if !interpreter.invalidatedResourceValidationEnabled ||
		identifier == sema.SelfIdentifier {
		return
	}

	resourceKindedValue := interpreter.resourceForValidation(value)
	if resourceKindedValue == nil {
		return
	}

	// A resource value can be associated with only one variable at a time.
	// If the resource already has a variable-association, that means there is a
	// resource variable that has not been invalidated properly.
	// This should not be allowed, and must have been caught by the checker ideally.
	if _, exists := interpreter.resourceVariables[resourceKindedValue]; exists {
		var astRange ast.Range
		if hasPosition != nil {
			astRange = ast.NewRangeFromPositioned(hasPosition)
		}

		panic(InvalidatedResourceError{
			LocationRange: LocationRange{
				Location: interpreter.Location,
				Range:    astRange,
			},
		})
	}

	interpreter.resourceVariables[resourceKindedValue] = variable
}

// checkInvalidatedResourceUse checks whether a resource variable is used after invalidation.
func (interpreter *Interpreter) checkInvalidatedResourceUse(
	value Value,
	variable *Variable,
	identifier string,
	hasPosition ast.HasPosition,
) {

	if !interpreter.invalidatedResourceValidationEnabled ||
		identifier == sema.SelfIdentifier {
		return
	}

	resourceKindedValue := interpreter.resourceForValidation(value)
	if resourceKindedValue == nil {
		return
	}

	// A resource value can be associated with only one variable at a time.
	// If the resource already has a variable-association other than the current variable,
	// that means two variables are referring to the same resource at the same time.
	// This should not be allowed, and must have been caught by the checker ideally.
	//
	// Note: if the `resourceVariables` doesn't have a mapping, that implies an invalidated resource.
	if existingVar, exists := interpreter.resourceVariables[resourceKindedValue]; !exists || existingVar != variable {
		panic(InvalidatedResourceError{
			LocationRange: LocationRange{
				Location: interpreter.Location,
				Range:    ast.NewRangeFromPositioned(hasPosition),
			},
		})
	}
}

func (interpreter *Interpreter) resourceForValidation(value Value) ResourceKindedValue {
	switch typedValue := value.(type) {
	case *SomeValue:
		// Optional value's inner value could be nil, if it was a resource
		// and has been invalidated.
		if typedValue.value == nil || value.IsResourceKinded(interpreter) {
			return typedValue
		}
	case ResourceKindedValue:
		if value.IsResourceKinded(interpreter) {
			return typedValue
		}
	}

	return nil
}

func (interpreter *Interpreter) invalidateResource(value Value) {
	if !interpreter.invalidatedResourceValidationEnabled {
		return
	}

	if value == nil || !value.IsResourceKinded(interpreter) {
		return
	}

	resourceKindedValue, ok := value.(ResourceKindedValue)
	if !ok {
		panic(errors.NewUnreachableError())
	}

	// Remove the resource-to-variable mapping.
	delete(interpreter.resourceVariables, resourceKindedValue)
}<|MERGE_RESOLUTION|>--- conflicted
+++ resolved
@@ -3623,7 +3623,6 @@
 	return false
 }
 
-<<<<<<< HEAD
 func (interpreter *Interpreter) IsSubType(subType StaticType, superType sema.Type) bool {
 	if superType == sema.AnyType {
 		return true
@@ -3692,17 +3691,6 @@
 	return sema.IsSubType(semaType, superType)
 }
 
-// PathToStorageKey returns the storage identifier with the proper prefix
-// for the given path.
-//
-// \x1F = Information Separator One
-//
-func PathToStorageKey(path PathValue) string {
-	return fmt.Sprintf("%s\x1F%s", path.Domain.Identifier(), path.Identifier)
-}
-
-=======
->>>>>>> 7cb15354
 func (interpreter *Interpreter) authAccountSaveFunction(addressValue AddressValue) *HostFunctionValue {
 
 	// Converted addresses can be cached and don't have to be recomputed on each function invocation
@@ -3825,16 +3813,9 @@
 				panic(errors.NewUnreachableError())
 			}
 
-<<<<<<< HEAD
-				if !interpreter.IsSubType(value.Value.StaticType(), ty) {
-					return NilValue{}
-				}
-=======
 			ty := typeParameterPair.Value
->>>>>>> 7cb15354
-
-			dynamicType := value.DynamicType(interpreter, SeenReferences{})
-			if !interpreter.IsSubType(dynamicType, ty) {
+
+			if !interpreter.IsSubType(value.StaticType(), ty) {
 				panic(ForceCastTypeMismatchError{
 					ExpectedType:  ty,
 					LocationRange: invocation.GetLocationRange(),
