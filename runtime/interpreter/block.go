--- conflicted
+++ resolved
@@ -26,10 +26,6 @@
 
 // Block
 
-<<<<<<< HEAD
-var blockDynamicType DynamicType = BlockDynamicType{}
-=======
->>>>>>> 268a3fec
 var blockStaticType StaticType = PrimitiveStaticTypeBlock // unmetered
 var blockFieldNames = []string{
 	sema.BlockTypeHeightFieldName,
