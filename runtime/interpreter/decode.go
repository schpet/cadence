--- conflicted
+++ resolved
@@ -268,15 +268,16 @@
 	return storable, nil
 }
 
-<<<<<<< HEAD
 func (d StorableDecoder) decodeStringValue() (*StringValue, error) {
 	str, err := decodeString(d.decoder, d.memoryGauge)
-=======
-func (d Decoder) decodeString(v string) *StringValue {
-	return NewStringValue(v)
-}
-
-func (d Decoder) decodeCharacter(v string) (CharacterValue, error) {
+	if err != nil {
+		return nil, err
+	}
+	// NOTE: already metered by StorableDecoder.decodeString
+	return NewUnmeteredStringValue(str), nil
+}
+
+func (d StorableDecoder) decodeCharacter(v string) (CharacterValue, error) {
 	if !sema.IsValidCharacter(v) {
 		return "", fmt.Errorf(
 			"invalid character encoding: %s",
@@ -284,60 +285,6 @@
 		)
 	}
 	return NewCharacterValue(v), nil
-}
-
-func decodeLocation(dec *cbor.StreamDecoder) (common.Location, error) {
-	// Location can be CBOR nil.
-	err := dec.DecodeNil()
-	if err == nil {
-		return nil, nil
-	}
-
-	_, ok := err.(*cbor.WrongTypeError)
-	if !ok {
-		return nil, err
-	}
-
-	number, err := dec.DecodeTagNumber()
-	if err != nil {
-		if e, ok := err.(*cbor.WrongTypeError); ok {
-			return nil, fmt.Errorf(
-				"invalid location encoding: %s",
-				e.ActualType.String(),
-			)
-		}
-		return nil, err
-	}
-
-	switch number {
-	case CBORTagAddressLocation:
-		return decodeAddressLocation(dec)
-
-	case CBORTagStringLocation:
-		return decodeStringLocation(dec)
-
-	case CBORTagIdentifierLocation:
-		return decodeIdentifierLocation(dec)
-
-	case CBORTagTransactionLocation:
-		return decodeTransactionLocation(dec)
-
-	case CBORTagScriptLocation:
-		return decodeScriptLocation(dec)
-
-	default:
-		return nil, fmt.Errorf("invalid location encoding tag: %d", number)
-	}
-}
-
-func decodeStringLocation(dec *cbor.StreamDecoder) (common.Location, error) {
-	s, err := dec.DecodeString()
->>>>>>> 81297786
-	if err != nil {
-		return nil, err
-	}
-	// NOTE: already metered by StorableDecoder.decodeString
-	return NewUnmeteredStringValue(str), nil
 }
 
 func (d StorableDecoder) decodeInt() (IntValue, error) {
