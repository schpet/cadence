--- conflicted
+++ resolved
@@ -209,11 +209,7 @@
 	}
 }
 
-<<<<<<< HEAD
-func makeCodeLens(command string, title string, lensRange protocol.Range, arguments []any) *protocol.CodeLens {
-=======
 func makeCodeLens(command string, title string, lensRange protocol.Range, arguments []json.RawMessage) *protocol.CodeLens {
->>>>>>> e46048ae
 	return &protocol.CodeLens{
 		Range: lensRange,
 		Command: protocol.Command{
@@ -298,9 +294,6 @@
 	}
 
 	argsJSON, _ := json.Marshal(argumentList)
-<<<<<<< HEAD
-	return makeCodeLens(CommandExecuteScript, title, codelensRange, []any{uri, string(argsJSON)})
-=======
 	arguments, _ := encodeJSONArguments(uri, string(argsJSON))
 	return makeCodeLens(
 		CommandExecuteScript,
@@ -320,7 +313,6 @@
 		result = append(result, argJSON)
 	}
 	return result, nil
->>>>>>> e46048ae
 }
 
 func (i *FlowIntegration) transactionCodeLenses(
@@ -355,11 +347,7 @@
 		CommandSendTransaction,
 		title,
 		codelensRange,
-<<<<<<< HEAD
-		[]any{uri, string(argsJSON), accounts},
-=======
 		arguments,
->>>>>>> e46048ae
 	)
 }
 
@@ -393,9 +381,6 @@
 		signer,
 	)
 
-<<<<<<< HEAD
-	return makeCodeLens(CommandDeployContract, title, codelensRange, []any{uri, name, resolvedAddress})
-=======
 	arguments, _ := encodeJSONArguments(uri, name, resolvedAddress)
 
 	return makeCodeLens(
@@ -404,5 +389,4 @@
 		codelensRange,
 		arguments,
 	)
->>>>>>> e46048ae
 }