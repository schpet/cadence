/*
 * Cadence - The resource-oriented smart contract programming language
 *
 * Copyright 2019-2022 Dapper Labs, Inc.
 *
 * Licensed under the Apache License, Version 2.0 (the "License");
 * you may not use this file except in compliance with the License.
 * You may obtain a copy of the License at
 *
 *   http://www.apache.org/licenses/LICENSE-2.0
 *
 * Unless required by applicable law or agreed to in writing, software
 * distributed under the License is distributed on an "AS IS" BASIS,
 * WITHOUT WARRANTIES OR CONDITIONS OF ANY KIND, either express or implied.
 * See the License for the specific language governing permissions and
 * limitations under the License.
 */

package test_framework

import (
	"errors"
	"fmt"
	"testing"

	"github.com/stretchr/testify/assert"
	"github.com/stretchr/testify/require"

	"github.com/onflow/cadence/runtime/common"
	"github.com/onflow/cadence/runtime/interpreter"
	"github.com/onflow/cadence/runtime/sema"
	"github.com/onflow/cadence/runtime/tests/checker"
)

func TestRunningMultipleTests(t *testing.T) {
	t.Parallel()

	code := `
        pub fun testFunc1() {
            assert(false)
        }

        pub fun testFunc2() {
            assert(true)
        }
    `

	runner := NewTestRunner()
	results, err := runner.RunTests(code)
	require.NoError(t, err)

	require.Len(t, results, 2)

	result1 := results[0]
	assert.Equal(t, result1.TestName, "testFunc1")
	assert.Error(t, result1.Error)

	result2 := results[1]
	assert.Equal(t, result2.TestName, "testFunc2")
	assert.NoError(t, result2.Error)
}

func TestRunningSingleTest(t *testing.T) {
	t.Parallel()

	code := `
        pub fun testFunc1() {
            assert(false)
        }

        pub fun testFunc2() {
            assert(true)
        }
    `

	runner := NewTestRunner()

	result, err := runner.RunTest(code, "testFunc1")
	assert.NoError(t, err)
	assert.Error(t, result.Error)

	result, err = runner.RunTest(code, "testFunc2")
	assert.NoError(t, err)
	assert.NoError(t, result.Error)
}

func TestExecuteScript(t *testing.T) {
	t.Parallel()

	t.Run("no args", func(t *testing.T) {
		t.Parallel()

		code := `
            import Test

            pub fun test() {
                var blockchain = Test.newEmulatorBlockchain()
                var result = blockchain.executeScript("pub fun main(): Int {  return 2 + 3 }", [])

                assert(result.status == Test.ResultStatus.succeeded)
                assert((result.returnValue! as! Int) == 5)

                log(result.returnValue)
            }
        `

		runner := NewTestRunner()
		result, err := runner.RunTest(code, "test")
		assert.NoError(t, err)
		assert.NoError(t, result.Error)
	})

	t.Run("with args", func(t *testing.T) {
		t.Parallel()

		code := `
            import Test

            pub fun test() {
                var blockchain = Test.newEmulatorBlockchain()
                var result = blockchain.executeScript(
                    "pub fun main(a: Int, b: Int): Int {  return a + b }",
                    [2, 3]
                )

                assert(result.status == Test.ResultStatus.succeeded)
                assert((result.returnValue! as! Int) == 5)

            log(result.returnValue)
        }
    `
		runner := NewTestRunner()
		result, err := runner.RunTest(code, "test")
		assert.NoError(t, err)
		assert.NoError(t, result.Error)
	})
}

func TestImportContract(t *testing.T) {
	t.Parallel()

	t.Run("init no params", func(t *testing.T) {
		t.Parallel()

		code := `
            import FooContract from "./FooContract"

            pub fun test() {
                var foo = FooContract()
                var result = foo.sayHello()
                assert(result == "hello from Foo")
            }
        `

		fooContract := `
            pub contract FooContract {
                init() {}

                pub fun sayHello(): String {
                    return "hello from Foo"
                }
            }
        `

		importResolver := func(location common.Location) (string, error) {
			return fooContract, nil
		}

		runner := NewTestRunner().WithImportResolver(importResolver)

		result, err := runner.RunTest(code, "test")
		assert.NoError(t, err)
		assert.NoError(t, result.Error)
	})

	t.Run("init with params", func(t *testing.T) {
		t.Parallel()

		code := `
            import FooContract from "./FooContract"

            pub fun test() {
                var foo = FooContract(greeting: "hello from Foo")
                var result = foo.sayHello()
                assert(result == "hello from Foo")
            }
        `

		fooContract := `
            pub contract FooContract {

                pub var greeting: String

                init(greeting: String) {
                    self.greeting = greeting
                }

                pub fun sayHello(): String {
                    return self.greeting
                }
            }
        `

		importResolver := func(location common.Location) (string, error) {
			return fooContract, nil
		}

		runner := NewTestRunner().WithImportResolver(importResolver)

		result, err := runner.RunTest(code, "test")
		assert.NoError(t, err)
		assert.NoError(t, result.Error)
	})

	t.Run("invalid import", func(t *testing.T) {
		t.Parallel()

		code := `
            import FooContract from "./FooContract"

            pub fun test() {
                var foo = FooContract()
            }
        `

		importResolver := func(location common.Location) (string, error) {
			return "", errors.New("cannot load file")
		}

		runner := NewTestRunner().WithImportResolver(importResolver)

		_, err := runner.RunTest(code, "test")
		require.Error(t, err)

		errs := checker.ExpectCheckerErrors(t, err, 2)

		importedProgramError := &sema.ImportedProgramError{}
		assert.ErrorAs(t, errs[0], &importedProgramError)
		assert.Contains(t, importedProgramError.Err.Error(), "cannot load file")

		assert.IsType(t, &sema.NotDeclaredError{}, errs[1])
	})

	t.Run("import resolver not provided", func(t *testing.T) {
		t.Parallel()

		code := `
            import FooContract from "./FooContract"

            pub fun test() {
                var foo = FooContract()
            }
        `

		runner := NewTestRunner()
		_, err := runner.RunTest(code, "test")
		require.Error(t, err)

		errs := checker.ExpectCheckerErrors(t, err, 2)

		importedProgramError := &sema.ImportedProgramError{}
		require.ErrorAs(t, errs[0], &importedProgramError)
		assert.IsType(t, ImportResolverNotProvidedError{}, importedProgramError.Err)

		assert.IsType(t, &sema.NotDeclaredError{}, errs[1])
	})

	t.Run("nested imports", func(t *testing.T) {
		t.Parallel()

		code := `
            import FooContract from "./FooContract"

            pub fun test() {}
        `

		fooContract := `
           import BarContract from 0x01

            pub contract FooContract {
                init() {}
            }
        `
		barContract := `
            pub contract BarContract {
                init() {}
            }
        `

		importResolver := func(location common.Location) (string, error) {
			switch location := location.(type) {
			case common.StringLocation:
				if location == "./FooContract" {
					return fooContract, nil
				}
			case common.AddressLocation:
				if location.ID() == "A.0000000000000001.BarContract" {
					return barContract, nil
				}
			}

			return "", fmt.Errorf("unsupported import %s", location.ID())
		}

		runner := NewTestRunner().WithImportResolver(importResolver)

		_, err := runner.RunTest(code, "test")
		require.Error(t, err)
		assert.Contains(t, err.Error(), "nested imports are not supported")
	})
}

func TestUsingEnv(t *testing.T) {
	t.Parallel()

	t.Run("public key creation", func(t *testing.T) {
		t.Parallel()

		code := `
            pub fun test() {
                var publicKey = PublicKey(
                    publicKey: "1234".decodeHex(),
                    signatureAlgorithm: SignatureAlgorithm.ECDSA_secp256k1
                )
            }
        `

		runner := NewTestRunner()

		result, err := runner.RunTest(code, "test")
		require.NoError(t, err)

		require.Error(t, result.Error)
		publicKeyError := interpreter.InvalidPublicKeyError{}
		assert.ErrorAs(t, result.Error, &publicKeyError)
	})

	t.Run("public account", func(t *testing.T) {
		t.Parallel()

		code := `
            pub fun test() {
                var acc = getAccount(0x01)
                var bal = acc.balance
                assert(acc.balance == 0.0)
            }
        `

		runner := NewTestRunner()
		result, err := runner.RunTest(code, "test")
		assert.NoError(t, err)
		assert.NoError(t, result.Error)
	})

	t.Run("auth account", func(t *testing.T) {
		t.Parallel()

		code := `
            pub fun test() {
                var acc = getAuthAccount(0x01)
                var bal = acc.balance
                assert(acc.balance == 0.0)
            }
        `

		runner := NewTestRunner()
		result, err := runner.RunTest(code, "test")
		assert.NoError(t, err)
		assert.NoError(t, result.Error)
	})

	// Imported programs also should have the access to the env.
	t.Run("account access in imported program", func(t *testing.T) {
		t.Parallel()

		code := `
            import FooContract from "./FooContract"

            pub fun test() {
                var foo = FooContract()
                var result = foo.getBalance()
                assert(result == 0.0)
            }
        `

		fooContract := `
            pub contract FooContract {
                init() {}

                pub fun getBalance(): UFix64 {
                    var acc = getAccount(0x01)
                    return acc.balance
                }
            }
        `

		importResolver := func(location common.Location) (string, error) {
			return fooContract, nil
		}

		runner := NewTestRunner().WithImportResolver(importResolver)

		result, err := runner.RunTest(code, "test")
		assert.NoError(t, err)
		assert.NoError(t, result.Error)
	})
}

func TestCreateAccount(t *testing.T) {
	t.Parallel()

	code := `
        import Test

        pub fun test() {
            var blockchain = Test.newEmulatorBlockchain()
            var account = blockchain.createAccount()
        }
    `

	runner := NewTestRunner()
	result, err := runner.RunTest(code, "test")
	assert.NoError(t, err)
	assert.NoError(t, result.Error)
}

func TestExecutingTransactions(t *testing.T) {
	t.Parallel()

	t.Run("add transaction", func(t *testing.T) {
		t.Parallel()

		code := `
            import Test

            pub fun test() {
                var blockchain = Test.newEmulatorBlockchain()
                var account = blockchain.createAccount()

                let tx = Test.Transaction(
                    "transaction { execute{ assert(false) } }",
                    account.address,
                    [account],
                    [],
                )

                blockchain.addTransaction(tx)
            }
        `

		runner := NewTestRunner()
		result, err := runner.RunTest(code, "test")
		assert.NoError(t, err)
		assert.NoError(t, result.Error)
	})

	t.Run("run next transaction", func(t *testing.T) {
		t.Parallel()

		code := `
            import Test

            pub fun test() {
                var blockchain = Test.newEmulatorBlockchain()
                var account = blockchain.createAccount()

                let tx = Test.Transaction(
                    "transaction { execute{ assert(true) } }",
                    nil,
                    [account],
                    [],
                )

                blockchain.addTransaction(tx)

                let result = blockchain.executeNextTransaction()!
                assert(result.status == Test.ResultStatus.succeeded)
            }
        `

		runner := NewTestRunner()
		result, err := runner.RunTest(code, "test")
		assert.NoError(t, err)
		assert.NoError(t, result.Error)
	})

	t.Run("run next transaction with authorizer", func(t *testing.T) {
		t.Parallel()

		code := `
            import Test

            pub fun test() {
                let blockchain = Test.newEmulatorBlockchain()
                let account = blockchain.createAccount()

                let tx = Test.Transaction(
                    "transaction { prepare(acct: AuthAccount) {} execute{ assert(true) } }",
                    account.address,
                    [account],
                    [],
                )

                blockchain.addTransaction(tx)

                let result = blockchain.executeNextTransaction()!
                assert(result.status == Test.ResultStatus.succeeded)
            }
        `

		runner := NewTestRunner()
		result, err := runner.RunTest(code, "test")
		assert.NoError(t, err)
		assert.NoError(t, result.Error)
	})

	t.Run("transaction failure", func(t *testing.T) {
		t.Parallel()

		code := `
            import Test

            pub fun test() {
                let blockchain = Test.newEmulatorBlockchain()
                let account = blockchain.createAccount()

                let tx = Test.Transaction(
                    "transaction { execute{ assert(false) } }",
                    nil,
                    [account],
                    [],
                )

                blockchain.addTransaction(tx)

                let result = blockchain.executeNextTransaction()!
                assert(result.status == Test.ResultStatus.failed)
            }
        `

		runner := NewTestRunner()
		result, err := runner.RunTest(code, "test")
		assert.NoError(t, err)
		assert.NoError(t, result.Error)
	})

	t.Run("run non existing transaction", func(t *testing.T) {
		t.Parallel()

		code := `
            import Test

            pub fun test() {
                var blockchain = Test.newEmulatorBlockchain()
                let result = blockchain.executeNextTransaction()
                assert(result == nil)
            }
        `

		runner := NewTestRunner()
		result, err := runner.RunTest(code, "test")
		assert.NoError(t, err)
		assert.NoError(t, result.Error)
	})

	t.Run("commit block", func(t *testing.T) {
		t.Parallel()

		code := `
            import Test

            pub fun test() {
                var blockchain = Test.newEmulatorBlockchain()
                blockchain.commitBlock()
            }
        `

		runner := NewTestRunner()
		result, err := runner.RunTest(code, "test")
		assert.NoError(t, err)
		assert.NoError(t, result.Error)
	})

	t.Run("commit un-executed block", func(t *testing.T) {
		t.Parallel()

		code := `
            import Test

            pub fun test() {
                var blockchain = Test.newEmulatorBlockchain()
                let account = blockchain.createAccount()

                let tx = Test.Transaction(
                    "transaction { execute{ assert(false) } }",
                    nil,
                    [account],
                    [],
                )

                blockchain.addTransaction(tx)

                blockchain.commitBlock()
            }
        `

		runner := NewTestRunner()
		result, err := runner.RunTest(code, "test")
		require.NoError(t, err)

		require.Error(t, result.Error)
		assert.Contains(t, result.Error.Error(), "cannot be committed before execution")
	})

	t.Run("commit partially executed block", func(t *testing.T) {
		t.Parallel()

		code := `
            import Test

            pub fun test() {
                var blockchain = Test.newEmulatorBlockchain()
                let account = blockchain.createAccount()

                let tx = Test.Transaction(
                    "transaction { execute{ assert(false) } }",
                    nil,
                    [account],
                    [],
                )

                // Add two transactions
                blockchain.addTransaction(tx)
                blockchain.addTransaction(tx)

                // But execute only one
                blockchain.executeNextTransaction()

                // Then try to commit
                blockchain.commitBlock()
            }
        `

		runner := NewTestRunner()
		result, err := runner.RunTest(code, "test")
		require.NoError(t, err)

		require.Error(t, result.Error)
		assert.Contains(t, result.Error.Error(), "is currently being executed")
	})

	t.Run("multiple commit block", func(t *testing.T) {
		t.Parallel()

		code := `
            import Test

            pub fun test() {
                var blockchain = Test.newEmulatorBlockchain()
                blockchain.commitBlock()
                blockchain.commitBlock()
            }
        `

		runner := NewTestRunner()
		result, err := runner.RunTest(code, "test")
		assert.NoError(t, err)
		assert.NoError(t, result.Error)
	})

	t.Run("run given transaction", func(t *testing.T) {
		t.Parallel()

		code := `
            import Test

            pub fun test() {
                var blockchain = Test.newEmulatorBlockchain()
                var account = blockchain.createAccount()

                let tx = Test.Transaction(
                    "transaction { execute{ assert(true) } }",
                    nil,
                    [account],
                    [],
                )

                let result = blockchain.executeTransaction(tx)!
                assert(result.status == Test.ResultStatus.succeeded)
            }
        `

		runner := NewTestRunner()
		result, err := runner.RunTest(code, "test")
		assert.NoError(t, err)
		assert.NoError(t, result.Error)
	})

	t.Run("run transaction with args", func(t *testing.T) {
		t.Parallel()

		code := `
            import Test

            pub fun test() {
                var blockchain = Test.newEmulatorBlockchain()
                var account = blockchain.createAccount()

                let tx = Test.Transaction(
                    "transaction(a: Int, b: Int) { execute{ assert(a == b) } }",
                    nil,
                    [account],
                    [4, 4],
                )

                let result = blockchain.executeTransaction(tx)!
                assert(result.status == Test.ResultStatus.succeeded)
            }
        `

		runner := NewTestRunner()
		result, err := runner.RunTest(code, "test")
		assert.NoError(t, err)
		assert.NoError(t, result.Error)
	})

	t.Run("run given transaction unsuccessful", func(t *testing.T) {
		t.Parallel()

		code := `
            import Test

            pub fun test() {
                var blockchain = Test.newEmulatorBlockchain()
                var account = blockchain.createAccount()

                let tx = Test.Transaction(
                    "transaction { execute{ assert(fail) } }",
                    nil,
                    [account],
                    [],
                )

                let result = blockchain.executeTransaction(tx)!
                assert(result.status == Test.ResultStatus.failed)
            }
        `

		runner := NewTestRunner()
		result, err := runner.RunTest(code, "test")
		assert.NoError(t, err)
		assert.NoError(t, result.Error)
	})

	t.Run("run multiple transactions", func(t *testing.T) {
		t.Parallel()

		code := `
            import Test

            pub fun test() {
                var blockchain = Test.newEmulatorBlockchain()
                var account = blockchain.createAccount()

                let tx1 = Test.Transaction(
                    "transaction { execute{ assert(true) } }",
                    nil,
                    [account],
                    [],
                )

                let tx2 = Test.Transaction(
                    "transaction { prepare(acct: AuthAccount) {} execute{ assert(true) } }",
                    account.address,
                    [account],
                    [],
                )

                let tx3 = Test.Transaction(
                    "transaction { execute{ assert(false) } }",
                    nil,
                    [account],
                    [],
                )

                let firstResults = blockchain.executeTransactions([tx1, tx2, tx3])!

                assert(firstResults.length == 3)
                assert(firstResults[0].status == Test.ResultStatus.succeeded)
                assert(firstResults[1].status == Test.ResultStatus.succeeded)
                assert(firstResults[2].status == Test.ResultStatus.failed)


                // Execute them again: To verify the proper increment/reset of sequence numbers.
                let secondResults = blockchain.executeTransactions([tx1, tx2, tx3])!

                assert(secondResults.length == 3)
                assert(secondResults[0].status == Test.ResultStatus.succeeded)
                assert(secondResults[1].status == Test.ResultStatus.succeeded)
                assert(secondResults[2].status == Test.ResultStatus.failed)
            }
        `

		runner := NewTestRunner()
		result, err := runner.RunTest(code, "test")
		assert.NoError(t, err)
		assert.NoError(t, result.Error)
	})

	t.Run("run empty transactions", func(t *testing.T) {
		t.Parallel()

		code := `
            import Test

            pub fun test() {
                var blockchain = Test.newEmulatorBlockchain()
                var account = blockchain.createAccount()

                let result = blockchain.executeTransactions([])!
                assert(result.length == 0)
            }
        `

		runner := NewTestRunner()
		result, err := runner.RunTest(code, "test")
		assert.NoError(t, err)
		assert.NoError(t, result.Error)
	})

	t.Run("run transaction with pending transactions", func(t *testing.T) {
		t.Parallel()

		code := `
            import Test

            pub fun test() {
                var blockchain = Test.newEmulatorBlockchain()
                var account = blockchain.createAccount()

                let tx1 = Test.Transaction(
                    "transaction { execute{ assert(true) } }",
                    nil,
                    [account],
                    [],
                )

                blockchain.addTransaction(tx1)

                let tx2 = Test.Transaction(
                    "transaction { execute{ assert(true) } }",
                    nil,
                    [account],
                    [],
                )
                let result = blockchain.executeTransaction(tx2)!

                assert(result.status == Test.ResultStatus.succeeded)
            }
        `

		runner := NewTestRunner()
		result, err := runner.RunTest(code, "test")
		require.NoError(t, err)

		require.Error(t, result.Error)
		assert.Contains(t, result.Error.Error(), "is currently being executed")
	})
}

func TestSetupAndTearDown(t *testing.T) {
	t.Parallel()

	t.Run("setup", func(t *testing.T) {
		t.Parallel()

		code := `
            pub(set) var setupRan = false

            pub fun setup() {
                assert(!setupRan)
                setupRan = true
            }

            pub fun testFunc() {
                assert(setupRan)
            }
        `

		runner := NewTestRunner()
		results, err := runner.RunTests(code)
		require.NoError(t, err)

		require.Len(t, results, 1)
		result := results[0]
		assert.Equal(t, result.TestName, "testFunc")
		assert.NoError(t, result.Error)
	})

	t.Run("setup failed", func(t *testing.T) {
		t.Parallel()

		code := `
            pub fun setup() {
                panic("error occurred")
            }

            pub fun testFunc() {
                assert(true)
            }
        `

		runner := NewTestRunner()
		results, err := runner.RunTests(code)
		require.Error(t, err)
		require.Empty(t, results)
	})

	t.Run("teardown", func(t *testing.T) {
		t.Parallel()

		code := `
            pub(set) var tearDownRan = false

            pub fun testFunc() {
                assert(!tearDownRan)
            }

            pub fun tearDown() {
                assert(true)
            }
        `

		runner := NewTestRunner()
		results, err := runner.RunTests(code)
		require.NoError(t, err)

		require.Len(t, results, 1)
		result := results[0]
		assert.Equal(t, result.TestName, "testFunc")
		assert.NoError(t, result.Error)
	})

	t.Run("teardown failed", func(t *testing.T) {
		t.Parallel()

		code := `
            pub(set) var tearDownRan = false

            pub fun testFunc() {
                assert(!tearDownRan)
            }

            pub fun tearDown() {
                assert(false)
            }
        `

		runner := NewTestRunner()
		results, err := runner.RunTests(code)

		// Running tests will return an error since the tear down failed.
		require.Error(t, err)

		// However, test cases should have been passed.
		require.Len(t, results, 1)
		result := results[0]
		assert.Equal(t, result.TestName, "testFunc")
		assert.NoError(t, result.Error)
	})
}

func TestDeployingContracts(t *testing.T) {
	t.Parallel()

	t.Run("no args", func(t *testing.T) {
		t.Parallel()

		code := `
            import Test

            pub fun test() {
                let blockchain = Test.newEmulatorBlockchain()
                let account = blockchain.createAccount()

                let contractCode = "pub contract Foo{ init(){}  pub fun sayHello(): String { return \"hello from Foo\"} }"

                let err = blockchain.deployContract(
                    "Foo",
                    contractCode,
                    account,
                    [],
                )

                if err != nil {
                    panic(err!.message)
                }

                var script = "import Foo from ".concat(account.address.toString()).concat("\n")
                script = script.concat("pub fun main(): String {  return Foo.sayHello() }")

                let result = blockchain.executeScript(script, [])

                if result.status != Test.ResultStatus.succeeded {
                    panic(result.error!.message)
                }

                let returnedStr = result.returnValue! as! String
                assert(returnedStr == "hello from Foo", message: "found: ".concat(returnedStr))
            }
        `

		runner := NewTestRunner()
		result, err := runner.RunTest(code, "test")
		assert.NoError(t, err)
		assert.NoError(t, result.Error)
	})

	t.Run("with args", func(t *testing.T) {
		t.Parallel()

		code := `
            import Test

            pub fun test() {
                let blockchain = Test.newEmulatorBlockchain()
                let account = blockchain.createAccount()

                let contractCode = "pub contract Foo{ pub let msg: String;   init(_ msg: String){ self.msg = msg }   pub fun sayHello(): String { return self.msg } }" 

                let err = blockchain.deployContract(
                    "Foo",
                    contractCode,
                    account,
                    ["hello from args"],
                )

                if err != nil {
                    panic(err!.message)
                }

                var script = "import Foo from ".concat(account.address.toString()).concat("\n")
                script = script.concat("pub fun main(): String {  return Foo.sayHello() }")

                let result = blockchain.executeScript(script, [])

                if result.status != Test.ResultStatus.succeeded {
                    panic(result.error!.message)
                }

                let returnedStr = result.returnValue! as! String
                assert(returnedStr == "hello from args", message: "found: ".concat(returnedStr))
            }
        `

		runner := NewTestRunner()
		result, err := runner.RunTest(code, "test")
		assert.NoError(t, err)
		assert.NoError(t, result.Error)
	})
<<<<<<< HEAD

	t.Run("without signers", func(t *testing.T) {
		t.Parallel()

		code := `
            import Test

            pub fun test() {
                let blockchain = Test.newEmulatorBlockchain()
                let account = blockchain.createAccount()

                let contractCode = "pub contract Foo{ init(){} }"

                let err = blockchain.deployContract(
                    "Foo",
                    contractCode,
                    account.address,
                    [],
                    [],
                )

                if err != nil {
                    panic(err!.message)
                }
            }
        `

		runner := NewTestRunner()
		result, err := runner.RunTest(code, "test")
		require.NoError(t, err)
		require.Error(t, result.Error)
		assert.Contains(t, result.Error.Error(), "authorization failed for account")
	})
=======
>>>>>>> ab4b188e
}

func TestErrors(t *testing.T) {
	t.Parallel()

	t.Run("contract deployment error", func(t *testing.T) {
		t.Parallel()

		code := `
            import Test

            pub fun test() {
                let blockchain = Test.newEmulatorBlockchain()
                let account = blockchain.createAccount()

                let contractCode = "pub contract Foo{ init(){}  pub fun sayHello() { return 0 } }"

                let err = blockchain.deployContract(
                    "Foo",
                    contractCode,
                    account,
                    [],
                )

                if err != nil {
                    panic(err!.message)
                }
            }
        `

		runner := NewTestRunner()
		result, err := runner.RunTest(code, "test")
		require.NoError(t, err)
		require.Error(t, result.Error)
		assert.Contains(t, result.Error.Error(), "cannot deploy invalid contract")
	})

	t.Run("script error", func(t *testing.T) {
		t.Parallel()

		code := `
            import Test

            pub fun test() {
                let blockchain = Test.newEmulatorBlockchain()
                let account = blockchain.createAccount()

                let script = "import Foo from ".concat(account.address.toString()).concat("; pub fun main() {}")
                let result = blockchain.executeScript(script, [])

                if result.status == Test.ResultStatus.failed {
                    panic(result.error!.message)
                }
            }
        `

		runner := NewTestRunner()
		result, err := runner.RunTest(code, "test")
		require.NoError(t, err)
		require.Error(t, result.Error)
		assert.Contains(t, result.Error.Error(), "cannot find declaration `Foo`")
	})

	t.Run("transaction error", func(t *testing.T) {
		t.Parallel()

		code := `
            import Test

            pub fun test() {
                let blockchain = Test.newEmulatorBlockchain()
                let account = blockchain.createAccount()

                let tx2 = Test.Transaction(
                    "transaction { execute{ panic(\"some error\") } }",
                    nil,
                    [account],
                    [],
                )

                let result = blockchain.executeTransaction(tx2)!

                if result.status == Test.ResultStatus.failed {
                    panic(result.error!.message)
                }
            }
        `

		runner := NewTestRunner()
		result, err := runner.RunTest(code, "test")
		require.NoError(t, err)
		require.Error(t, result.Error)
		assert.Contains(t, result.Error.Error(), "panic: some error")
	})
}

func TestPrettyPrintTestResults(t *testing.T) {
	t.Parallel()

	code := `
        import Test

        pub fun testFunc1() {
            Test.assert(true, "should pass")
        }

        pub fun testFunc2() {
            Test.assert(false, "unexpected error occurred")
        }

        pub fun testFunc3() {
            Test.assert(true, "should pass")
        }

        pub fun testFunc4() {
            panic("runtime error")
        }
    `

	runner := NewTestRunner()
	results, err := runner.RunTests(code)
	require.NoError(t, err)

	resultsStr := PrettyPrintResults(results)

	expected := `Test Results
- PASS: testFunc1
- FAIL: testFunc2
		assertion failed: "unexpected error occurred"
- PASS: testFunc3
- FAIL: testFunc4
		panic: runtime error
`

	assert.Equal(t, expected, resultsStr)
}

func TestLoadingProgramsFromLocalFile(t *testing.T) {
	t.Parallel()

	t.Run("read script", func(t *testing.T) {
		t.Parallel()

		code := `
            import Test

            pub fun test() {
                var blockchain = Test.newEmulatorBlockchain()
                var account = blockchain.createAccount()

                var script = Test.readFile("./sample/script.cdc")

                var result = blockchain.executeScript(script, [])

                assert(result.status == Test.ResultStatus.succeeded)
                assert((result.returnValue! as! Int) == 5)

                log(result.returnValue)
            }
        `

		const scriptCode = `
            pub fun main(): Int {
                return 2 + 3
            }
        `

		resolverInvoked := false
		importResolver := func(location common.Location) (string, error) {
			resolverInvoked = true

			stringLocation, ok := location.(common.StringLocation)
			assert.True(t, ok)
			assert.Equal(t, stringLocation.String(), "./sample/script.cdc")

			return scriptCode, nil
		}

		runner := NewTestRunner().WithImportResolver(importResolver)

		result, err := runner.RunTest(code, "test")
		require.NoError(t, err)
		require.NoError(t, result.Error)

		assert.True(t, resolverInvoked)
	})

	t.Run("read invalid", func(t *testing.T) {
		t.Parallel()

		code := `
            import Test

            pub fun test() {
                var blockchain = Test.newEmulatorBlockchain()
                var account = blockchain.createAccount()

                var script = Test.readFile("./sample/script.cdc")

                var result = blockchain.executeScript(script, [])

                assert(result.status == Test.ResultStatus.succeeded)
                assert((result.returnValue! as! Int) == 5)

                log(result.returnValue)
            }
        `

		resolverInvoked := false
		importResolver := func(location common.Location) (string, error) {
			resolverInvoked = true

			stringLocation, ok := location.(common.StringLocation)
			assert.True(t, ok)
			assert.Equal(t, stringLocation.String(), "./sample/script.cdc")

			return "", fmt.Errorf("cannot find file %s", location.String())
		}

		runner := NewTestRunner().WithImportResolver(importResolver)

		result, err := runner.RunTest(code, "test")
		require.NoError(t, err)
		require.Error(t, result.Error)
		assert.Contains(t, result.Error.Error(), "cannot find file ./sample/script.cdc")

		assert.True(t, resolverInvoked)
	})

	t.Run("no resolver set", func(t *testing.T) {
		t.Parallel()

		code := `
            import Test

            pub fun test() {
                var blockchain = Test.newEmulatorBlockchain()
                var account = blockchain.createAccount()

                var script = Test.readFile("./sample/script.cdc")
            }
        `

		runner := NewTestRunner()

		result, err := runner.RunTest(code, "test")
		require.NoError(t, err)
		require.Error(t, result.Error)
		assert.ErrorAs(t, result.Error, &ImportResolverNotProvidedError{})
	})
}<|MERGE_RESOLUTION|>--- conflicted
+++ resolved
@@ -1058,42 +1058,6 @@
 		assert.NoError(t, err)
 		assert.NoError(t, result.Error)
 	})
-<<<<<<< HEAD
-
-	t.Run("without signers", func(t *testing.T) {
-		t.Parallel()
-
-		code := `
-            import Test
-
-            pub fun test() {
-                let blockchain = Test.newEmulatorBlockchain()
-                let account = blockchain.createAccount()
-
-                let contractCode = "pub contract Foo{ init(){} }"
-
-                let err = blockchain.deployContract(
-                    "Foo",
-                    contractCode,
-                    account.address,
-                    [],
-                    [],
-                )
-
-                if err != nil {
-                    panic(err!.message)
-                }
-            }
-        `
-
-		runner := NewTestRunner()
-		result, err := runner.RunTest(code, "test")
-		require.NoError(t, err)
-		require.Error(t, result.Error)
-		assert.Contains(t, result.Error.Error(), "authorization failed for account")
-	})
-=======
->>>>>>> ab4b188e
 }
 
 func TestErrors(t *testing.T) {
@@ -1219,7 +1183,7 @@
 
 	resultsStr := PrettyPrintResults(results)
 
-	expected := `Test Results
+	expected := `Test results:
 - PASS: testFunc1
 - FAIL: testFunc2
 		assertion failed: "unexpected error occurred"
